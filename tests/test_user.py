--- conflicted
+++ resolved
@@ -258,7 +258,51 @@
         self.assertEqual(evnt.name, "Test Bookmark")
         self.assertEqual(evnt.url, "https://www.google.com")
 
-<<<<<<< HEAD
+    # list_files()
+    def test_user_files(self, m):
+        register_uris({'user': ['get_user_files', 'get_user_files2']}, m)
+
+        files = self.user.list_files()
+        file_list = [file for file in files]
+        self.assertEqual(len(file_list), 4)
+        self.assertIsInstance(file_list[0], File)
+
+    # get_folder()
+    def test_get_folder(self, m):
+        register_uris({'user': ['get_folder']}, m)
+
+        folder = self.user.get_folder(1)
+        self.assertEqual(folder.name, "Folder 1")
+        self.assertIsInstance(folder, Folder)
+
+    # list_folders()
+    def test_list_folders(self, m):
+        register_uris({'user': ['list_folders']}, m)
+
+        folders = self.user.list_folders()
+        folder_list = [folder for folder in folders]
+        self.assertEqual(len(folder_list), 2)
+        self.assertIsInstance(folder_list[0], Folder)
+
+    # create_folder()
+    def test_create_folder(self, m):
+        register_uris({'user': ['create_folder']}, m)
+
+        name_str = "Test String"
+        response = self.user.create_folder(name=name_str)
+        self.assertIsInstance(response, Folder)
+
+    # list_user_logins()
+    def test_list_user_logins(self, m):
+        requires = {'user': ['list_user_logins', 'list_user_logins_2']}
+        register_uris(requires, m)
+
+        response = self.user.list_user_logins()
+        login_list = [login for login in response]
+
+        self.assertIsInstance(login_list[0], Login)
+        self.assertEqual(len(login_list), 2)
+
 
 @requests_mock.Mocker()
 class TestUserDisplay(unittest.TestCase):
@@ -280,50 +324,4 @@
     # __str__()
     def test__str__(self, m):
         string = str(self.userDisplay)
-        self.assertIsInstance(string, str)
-=======
-    # list_files()
-    def test_user_files(self, m):
-        register_uris({'user': ['get_user_files', 'get_user_files2']}, m)
-
-        files = self.user.list_files()
-        file_list = [file for file in files]
-        self.assertEqual(len(file_list), 4)
-        self.assertIsInstance(file_list[0], File)
-
-    # get_folder()
-    def test_get_folder(self, m):
-        register_uris({'user': ['get_folder']}, m)
-
-        folder = self.user.get_folder(1)
-        self.assertEqual(folder.name, "Folder 1")
-        self.assertIsInstance(folder, Folder)
-
-    # list_folders()
-    def test_list_folders(self, m):
-        register_uris({'user': ['list_folders']}, m)
-
-        folders = self.user.list_folders()
-        folder_list = [folder for folder in folders]
-        self.assertEqual(len(folder_list), 2)
-        self.assertIsInstance(folder_list[0], Folder)
-
-    # create_folder()
-    def test_create_folder(self, m):
-        register_uris({'user': ['create_folder']}, m)
-
-        name_str = "Test String"
-        response = self.user.create_folder(name=name_str)
-        self.assertIsInstance(response, Folder)
-
-    # list_user_logins()
-    def test_list_user_logins(self, m):
-        requires = {'user': ['list_user_logins', 'list_user_logins_2']}
-        register_uris(requires, m)
-
-        response = self.user.list_user_logins()
-        login_list = [login for login in response]
-
-        self.assertIsInstance(login_list[0], Login)
-        self.assertEqual(len(login_list), 2)
->>>>>>> b78d575e
+        self.assertIsInstance(string, str)