import unittest
import requests

import requests_mock

import settings
from util import register_uris
<<<<<<< HEAD
from pycanvas.enrollment import Enrollment
from pycanvas.quiz import Quiz
from pycanvas.section import Section
from pycanvas.exceptions import ResourceDoesNotExist
from pycanvas import Canvas
=======
>>>>>>> a384b233

from pycanvas import Canvas
from pycanvas.assignment import Assignment
from pycanvas.course import Course, CourseNickname
from pycanvas.enrollment import Enrollment
from pycanvas.exceptions import ResourceDoesNotExist
from pycanvas.quiz import Quiz
from pycanvas.user import User


class TestCourse(unittest.TestCase):
    """
    Tests Courses functionality
    """
    @classmethod
    def setUpClass(self):
        requires = {
            'course': [
<<<<<<< HEAD
                'create', 'deactivate_enrollment', 'get_by_id', 'get_quiz', 'get_section',
                'list_enrollments', 'list_enrollments_2', 'list_quizzes', 'list_quizzes2',
                'reactivate_enrollment'
=======
                'create', 'create_assignment', 'enroll_user', 'get_all_assignments',
                'get_all_assignments2', 'get_assignment_by_id', 'get_by_id', 'get_quiz',
                'get_recent_students', 'get_recent_students_p2', 'get_user',
                'get_user_id_type', 'get_users', 'get_users_p2', 'list_quizzes',
                'list_quizzes2', 'preview_html', 'reset', 'settings', 'update',
                'update_settings'
>>>>>>> a384b233
            ],
            'generic': ['not_found'],
            'quiz': ['get_by_id'],
            'user': ['get_by_id']
        }

        adapter = requests_mock.Adapter()
        self.canvas = Canvas(settings.BASE_URL, settings.API_KEY, adapter)
        register_uris(settings.BASE_URL, requires, adapter)

        # define custom matchers
        def conclude_matcher(request):
            if (request.path_url == '/api/v1/courses/1' and request.body and
                    'event=conclude' in request.body):
                resp = requests.Response()
                resp.status_code = 200
                resp._content = '{"conclude": true}'
                return resp

        def delete_matcher(request):
            if (request.path_url == '/api/v1/courses/1' and request.body and
                    'event=delete' in request.body):
                resp = requests.Response()
                resp.status_code = 200
                resp._content = '{"delete": true}'
                return resp

        # register custom matchers
        adapter.add_matcher(conclude_matcher)
        adapter.add_matcher(delete_matcher)

        self.course = self.canvas.get_course(1)
        self.quiz = self.course.get_quiz(1)
        self.user = self.canvas.get_user(1, None)

    # __str__()
    def test__str__(self):
        string = str(self.course)
        assert isinstance(string, str)

    # conclude()
    def test_conclude(self):
        success = self.course.conclude()
        assert success

    # delete()
    def test_delete(self):
        success = self.course.delete()
        assert success

    # update()
    def test_update(self):
        new_name = 'New Name'
        self.course.update(course={'name': new_name})
        assert self.course.name == new_name

    # get_user()
    def test_get_user(self):
        user = self.course.get_user(1)

        assert isinstance(user, User)
        assert hasattr(user, 'name')

    def test_get_user_id_type(self):
        user = self.course.get_user("ab123456", "sis_login_id")

        assert isinstance(user, User)
        assert hasattr(user, 'name')

    # get_users()
    def test_get_users(self):
        users = self.course.get_users()
        user_list = [user for user in users]

        assert len(user_list) == 4
        assert isinstance(user_list[0], User)

    # enroll_user()
    def test_enroll_user(self):
        enrollment_type = 'TeacherEnrollment'
        user = self.canvas.get_user(1)
        enrollment = self.course.enroll_user(user, enrollment_type)

        assert isinstance(enrollment, Enrollment)
        assert hasattr(enrollment, 'type')
        assert enrollment.type == enrollment_type

    # get_recent_students()
    def test_get_recent_students(self):
        students = self.course.get_recent_students()
        student_list = [student for student in students]

        assert len(student_list) == 4
        assert isinstance(student_list[0], User)
        assert hasattr(student_list[0], 'name')

    # preview_html()
    def test_preview_html(self):
        html_str = "<script></script><p>hello</p>"
        prev_html = self.course.preview_html(html_str)

        assert isinstance(prev_html, (str, unicode))
        assert prev_html == "<p>hello</p>"

    # get_settings()
    def test_get_settings(self):
        settings = self.course.get_settings()

        assert isinstance(settings, dict)

    # update_settings()
    def test_update_settings(self):
        settings = self.course.update_settings()

        assert isinstance(settings, dict)
        assert settings['hide_final_grades'] is True

    # reset()
    def test_reset(self):
        course = self.course.reset()

        assert isinstance(course, Course)
        assert hasattr(course, 'name')

    # create_quiz()
    def test_create_quiz(self):
        title = 'Newer Title'
        new_quiz = self.course.create_quiz(self.course.id, quiz={'title': title})

        assert isinstance(new_quiz, Quiz)
        assert hasattr(new_quiz, 'title')
        assert new_quiz.title == title

    # get_quiz()
    def test_get_quiz(self):
        target_quiz = self.course.get_quiz(1)

        assert isinstance(target_quiz, Quiz)

    def test_get_quiz_fail(self):
        with self.assertRaises(ResourceDoesNotExist):
            self.course.get_quiz(settings.INVALID_ID)

    # list_quizzes()
    def test_list_quizzes(self):
        quizzes = self.course.list_quizzes()
        quiz_list = [quiz for quiz in quizzes]

        assert len(quiz_list) == 4
        assert isinstance(quiz_list[0], Quiz)

<<<<<<< HEAD
    #list_enrollments()
    def test_list_enrollments(self):
        enrollments = self.course.list_enrollments()
        enrollment_list = [enrollment for enrollment in enrollments]

        assert len(enrollment_list) == 4
        assert isinstance(enrollment_list[0], Enrollment)

    #deactivate_enrollment()
    def test_deactivate_enrollment(self):
        target_enrollment = self.course.deactivate_enrollment(1)

        assert isinstance(target_enrollment, Enrollment)

    #reactivate_enrollment()
    def test_reactivate_enrollment(self):
        target_enrollment = self.course.reactivate_enrollment(1)

        assert isinstance(target_enrollment, Enrollment)

    # get_section
    def test_get_section(self):
        section = self.course.get_section(1)

        assert isinstance(section, Section)
=======
    # create_assignment()
    def test_create_assignment(self):
        name = 'Newly Created Assignment'

        assignment_dict = {
            'name': name
        }

        assignment = self.course.create_assignment(assignment=assignment_dict)

        assert isinstance(assignment, Assignment)
        assert hasattr(assignment, 'name')
        assert assignment.name == name
        assert assignment.id == 5

    # get_assignment()
    def test_get_assignment(self):
        assignment = self.course.get_assignment('5')

        assert isinstance(assignment, Assignment)
        assert hasattr(assignment, 'name')

    # get_assignments()
    def test_get_assignments(self):
        assignments = self.course.get_assignments()
        assignment_list = [assignment for assignment in assignments]

        assert isinstance(assignments[0], Assignment)
        assert len(assignment_list) == 4


class TestCourseNickname(unittest.TestCase):
    """
    Tests core CourseNickname functionality
    """
    @classmethod
    def setUpClass(self):
        requires = {
            'course': [],
            'generic': ['not_found'],
            'user': ['course_nickname', 'remove_nickname']
        }

        adapter = requests_mock.Adapter()
        self.canvas = Canvas(settings.BASE_URL, settings.API_KEY, adapter)
        register_uris(settings.BASE_URL, requires, adapter)

        self.nickname = self.canvas.get_course_nickname(1)

    # __str__()
    def test__str__(self):
        string = str(self.nickname)
        assert isinstance(string, str)

    # remove()
    def test_remove(self):
        deleted_nick = self.nickname.remove()

        assert isinstance(deleted_nick, CourseNickname)
        assert hasattr(deleted_nick, 'nickname')
>>>>>>> a384b233
<|MERGE_RESOLUTION|>--- conflicted
+++ resolved
@@ -5,21 +5,13 @@
 
 import settings
 from util import register_uris
-<<<<<<< HEAD
-from pycanvas.enrollment import Enrollment
-from pycanvas.quiz import Quiz
-from pycanvas.section import Section
-from pycanvas.exceptions import ResourceDoesNotExist
-from pycanvas import Canvas
-=======
->>>>>>> a384b233
-
 from pycanvas import Canvas
 from pycanvas.assignment import Assignment
 from pycanvas.course import Course, CourseNickname
 from pycanvas.enrollment import Enrollment
 from pycanvas.exceptions import ResourceDoesNotExist
 from pycanvas.quiz import Quiz
+from pycanvas.section import Section
 from pycanvas.user import User
 
 
@@ -31,18 +23,14 @@
     def setUpClass(self):
         requires = {
             'course': [
-<<<<<<< HEAD
-                'create', 'deactivate_enrollment', 'get_by_id', 'get_quiz', 'get_section',
-                'list_enrollments', 'list_enrollments_2', 'list_quizzes', 'list_quizzes2',
-                'reactivate_enrollment'
-=======
-                'create', 'create_assignment', 'enroll_user', 'get_all_assignments',
-                'get_all_assignments2', 'get_assignment_by_id', 'get_by_id', 'get_quiz',
-                'get_recent_students', 'get_recent_students_p2', 'get_user',
-                'get_user_id_type', 'get_users', 'get_users_p2', 'list_quizzes',
-                'list_quizzes2', 'preview_html', 'reset', 'settings', 'update',
-                'update_settings'
->>>>>>> a384b233
+                'create', 'create_assignment', 'deactivate_enrollment',
+                'enroll_user', 'get_all_assignments', 'get_all_assignments2',
+                'get_assignment_by_id', 'get_by_id', 'get_quiz',
+                'get_recent_students', 'get_recent_students_p2', 'get_section',
+                'get_user', 'get_user_id_type', 'get_users', 'get_users_p2',
+                'list_enrollments', 'list_enrollments_2', 'list_quizzes',
+                'list_quizzes2', 'preview_html', 'reactivate_enrollment',
+                'reset', 'settings', 'update', 'update_settings'
             ],
             'generic': ['not_found'],
             'quiz': ['get_by_id'],
@@ -194,8 +182,7 @@
         assert len(quiz_list) == 4
         assert isinstance(quiz_list[0], Quiz)
 
-<<<<<<< HEAD
-    #list_enrollments()
+    # list_enrollments()
     def test_list_enrollments(self):
         enrollments = self.course.list_enrollments()
         enrollment_list = [enrollment for enrollment in enrollments]
@@ -203,13 +190,13 @@
         assert len(enrollment_list) == 4
         assert isinstance(enrollment_list[0], Enrollment)
 
-    #deactivate_enrollment()
+    # deactivate_enrollment()
     def test_deactivate_enrollment(self):
         target_enrollment = self.course.deactivate_enrollment(1)
 
         assert isinstance(target_enrollment, Enrollment)
 
-    #reactivate_enrollment()
+    # reactivate_enrollment()
     def test_reactivate_enrollment(self):
         target_enrollment = self.course.reactivate_enrollment(1)
 
@@ -220,7 +207,7 @@
         section = self.course.get_section(1)
 
         assert isinstance(section, Section)
-=======
+
     # create_assignment()
     def test_create_assignment(self):
         name = 'Newly Created Assignment'
@@ -280,5 +267,4 @@
         deleted_nick = self.nickname.remove()
 
         assert isinstance(deleted_nick, CourseNickname)
-        assert hasattr(deleted_nick, 'nickname')
->>>>>>> a384b233
+        assert hasattr(deleted_nick, 'nickname')