--- conflicted
+++ resolved
@@ -31,13 +31,9 @@
                 'get_user', 'get_user_id_type', 'get_users', 'get_users_p2',
                 'list_enrollments', 'list_enrollments_2', 'list_quizzes',
                 'list_quizzes2', 'preview_html', 'reactivate_enrollment',
-<<<<<<< HEAD
-                'reset', 'settings', 'update', 'update_settings', 'upload',
+                'reset', 'settings', 'update', 'update_settings', 'list_modules',
+                'list_modules2', 'get_module_by_id', 'create_module', 'upload',
                 'upload_final'
-=======
-                'reset', 'settings', 'update', 'update_settings', 'list_modules',
-                'list_modules2', 'get_module_by_id', 'create_module'
->>>>>>> 3e9bd53e
             ],
             'generic': ['not_found'],
             'quiz': ['get_by_id'],
