--- conflicted
+++ resolved
@@ -549,7 +549,6 @@
         self.assertTrue(hasattr(response, 'id'))
         self.assertEqual(response.id, 20)
 
-<<<<<<< HEAD
     # list_external_feeds()
     def test_list_external_feeds(self, m):
         register_uris({'course': ['list_external_feeds']}, m)
@@ -578,7 +577,7 @@
         self.assertIsInstance(deleted_ef, ExternalFeed)
         self.assertTrue(hasattr(deleted_ef, 'url'))
         self.assertEqual(deleted_ef.display_name, "My Blog")
-=======
+
     # list_files()
     def test_course_files(self, m):
         register_uris({'course': ['list_course_files', 'list_course_files2']}, m)
@@ -612,7 +611,6 @@
         name_str = "Test String"
         response = self.course.create_folder(name=name_str)
         self.assertIsInstance(response, Folder)
->>>>>>> b78d575e
 
 
 @requests_mock.Mocker()
