import unittest
import requests

import requests_mock

import settings
from util import register_uris
<<<<<<< HEAD
=======
from pycanvas.course import Course
from pycanvas.quiz import Quiz
from pycanvas.assignment import Assignment
from pycanvas.exceptions import ResourceDoesNotExist
>>>>>>> 0c7e68b0
from pycanvas import Canvas
from pycanvas.course import Course, CourseNickname
from pycanvas.enrollment import Enrollment
from pycanvas.exceptions import ResourceDoesNotExist
from pycanvas.quiz import Quiz
from pycanvas.user import User


class TestCourse(unittest.TestCase):
    """
    Tests Courses functionality
    """
    @classmethod
    def setUpClass(self):
        requires = {
            'course': [
<<<<<<< HEAD
                'create', 'enroll_user', 'get_by_id', 'get_quiz',
                'get_recent_students', 'get_recent_students_p2', 'get_user',
                'get_user_id_type', 'get_users', 'get_users_p2', 'list_quizzes',
                'list_quizzes2', 'preview_html', 'reset', 'settings', 'update',
                'update_settings'
=======
                'create', 'get_by_id', 'get_quiz', 'list_quizzes', 'list_quizzes2',
                'create_assignment', 'get_assignment_by_id', 'get_all_assignments',
                'get_all_assignments2'
>>>>>>> 0c7e68b0
            ],
            'generic': ['not_found'],
            'quiz': ['get_by_id'],
            'user': ['get_by_id']
        }

        adapter = requests_mock.Adapter()
        self.canvas = Canvas(settings.BASE_URL, settings.API_KEY, adapter)
        register_uris(settings.BASE_URL, requires, adapter)

        # define custom matchers
        def conclude_matcher(request):
            if (request.path_url == '/api/v1/courses/1' and request.body and
                    'event=conclude' in request.body):
                resp = requests.Response()
                resp.status_code = 200
                resp._content = '{"conclude": true}'
                return resp

        def delete_matcher(request):
            if (request.path_url == '/api/v1/courses/1' and request.body and
                    'event=delete' in request.body):
                resp = requests.Response()
                resp.status_code = 200
                resp._content = '{"delete": true}'
                return resp

        # register custom matchers
        adapter.add_matcher(conclude_matcher)
        adapter.add_matcher(delete_matcher)

        self.course = self.canvas.get_course(1)
        self.quiz = self.course.get_quiz(1)

<<<<<<< HEAD
    # __str__()
    def test__str__(self):
        string = str(self.course)
        assert isinstance(string, str)

    # conclude()
    def test_conclude(self):
        success = self.course.conclude()
        assert success

    # delete()
    def test_delete(self):
        success = self.course.delete()
        assert success

    # update()
    def test_update(self):
        new_name = 'New Name'
        self.course.update(course={'name': new_name})
        assert self.course.name == new_name

    # get_user()
    def test_get_user(self):
        user = self.course.get_user(1)

        assert isinstance(user, User)
        assert hasattr(user, 'name')

    def test_get_user_id_type(self):
        user = self.course.get_user("ab123456", "sis_login_id")

        assert isinstance(user, User)
        assert hasattr(user, 'name')

    # get_users()
    def test_get_users(self):
        users = self.course.get_users()
        user_list = [user for user in users]

        assert len(user_list) == 4
        assert isinstance(user_list[0], User)

    # enroll_user()
    def test_enroll_user(self):
        enrollment_type = 'TeacherEnrollment'
        user = self.canvas.get_user(1)
        enrollment = self.course.enroll_user(user, enrollment_type)

        assert isinstance(enrollment, Enrollment)
        assert hasattr(enrollment, 'type')
        assert enrollment.type == enrollment_type

    # get_recent_students()
    def test_get_recent_students(self):
        students = self.course.get_recent_students()
        student_list = [student for student in students]

        assert len(student_list) == 4
        assert isinstance(student_list[0], User)
        assert hasattr(student_list[0], 'name')

    # preview_html()
    def test_preview_html(self):
        html_str = "<script></script><p>hello</p>"
        prev_html = self.course.preview_html(html_str)

        assert isinstance(prev_html, (str, unicode))
        assert prev_html == "<p>hello</p>"

    # get_settings()
    def test_get_settings(self):
        settings = self.course.get_settings()

        assert isinstance(settings, dict)

    # update_settings()
    def test_update_settings(self):
        settings = self.course.update_settings()

        assert isinstance(settings, dict)
        assert settings['hide_final_grades'] is True

    # reset()
    def test_reset(self):
        course = self.course.reset()

        assert isinstance(course, Course)
        assert hasattr(course, 'name')

=======
>>>>>>> 0c7e68b0
    # create_quiz()
    def test_create_quiz(self):
        title = 'Newer Title'
        new_quiz = self.course.create_quiz(self.course.id, quiz={'title': title})

        assert isinstance(new_quiz, Quiz)
        assert hasattr(new_quiz, 'title')
        assert new_quiz.title == title

    # get_quiz()
    def test_get_quiz(self):
        target_quiz = self.course.get_quiz(1)

        assert isinstance(target_quiz, Quiz)

    def test_get_quiz_fail(self):
        with self.assertRaises(ResourceDoesNotExist):
            self.course.get_quiz(settings.INVALID_ID)

    # list_quizzes()
    def test_list_quizzes(self):
        quizzes = self.course.list_quizzes()
        quiz_list = [quiz for quiz in quizzes]

        assert len(quiz_list) == 4
        assert isinstance(quiz_list[0], Quiz)

<<<<<<< HEAD

class TestCourseNickname(unittest.TestCase):
    """
    Tests core CourseNickname functionality
    """
    @classmethod
    def setUpClass(self):
        requires = {
            'course': [],
            'generic': ['not_found'],
            'user': ['course_nickname', 'remove_nickname']
        }

        adapter = requests_mock.Adapter()
        self.canvas = Canvas(settings.BASE_URL, settings.API_KEY, adapter)
        register_uris(settings.BASE_URL, requires, adapter)

        self.nickname = self.canvas.get_course_nickname(1)

    # __str__()
    def test__str__(self):
        string = str(self.nickname)
        assert isinstance(string, str)

    # remove()
    def test_remove(self):
        deleted_nick = self.nickname.remove()

        assert isinstance(deleted_nick, CourseNickname)
        assert hasattr(deleted_nick, 'nickname')
=======
    # create_assignment()
    def test_create_assignment(self):
        name = 'Newly Created Assignment'

        assignment_dict = {
            'name': name
        }

        assignment = self.course.create_assignment(assignment=assignment_dict)

        assert isinstance(assignment, Assignment)
        assert hasattr(assignment, 'name')
        assert assignment.name == name
        assert assignment.id == 5

    # get_assignment()
    def test_get_assignment(self):
        assignment = self.course.get_assignment('5')

        assert isinstance(assignment, Assignment)
        assert hasattr(assignment, 'name')

    # get_assignments()
    def test_get_assignments(self):
        assignments = self.course.get_assignments()
        assignment_list = [assignment for assignment in assignments]

        assert isinstance(assignments[0], Assignment)
        assert len(assignment_list) == 4
>>>>>>> 0c7e68b0
<|MERGE_RESOLUTION|>--- conflicted
+++ resolved
@@ -5,14 +5,9 @@
 
 import settings
 from util import register_uris
-<<<<<<< HEAD
-=======
-from pycanvas.course import Course
-from pycanvas.quiz import Quiz
+
+from pycanvas import Canvas
 from pycanvas.assignment import Assignment
-from pycanvas.exceptions import ResourceDoesNotExist
->>>>>>> 0c7e68b0
-from pycanvas import Canvas
 from pycanvas.course import Course, CourseNickname
 from pycanvas.enrollment import Enrollment
 from pycanvas.exceptions import ResourceDoesNotExist
@@ -28,17 +23,12 @@
     def setUpClass(self):
         requires = {
             'course': [
-<<<<<<< HEAD
-                'create', 'enroll_user', 'get_by_id', 'get_quiz',
+                'create', 'create_assignment', 'enroll_user', 'get_all_assignments',
+                'get_all_assignments2', 'get_assignment_by_id', 'get_by_id', 'get_quiz',
                 'get_recent_students', 'get_recent_students_p2', 'get_user',
                 'get_user_id_type', 'get_users', 'get_users_p2', 'list_quizzes',
                 'list_quizzes2', 'preview_html', 'reset', 'settings', 'update',
                 'update_settings'
-=======
-                'create', 'get_by_id', 'get_quiz', 'list_quizzes', 'list_quizzes2',
-                'create_assignment', 'get_assignment_by_id', 'get_all_assignments',
-                'get_all_assignments2'
->>>>>>> 0c7e68b0
             ],
             'generic': ['not_found'],
             'quiz': ['get_by_id'],
@@ -73,7 +63,6 @@
         self.course = self.canvas.get_course(1)
         self.quiz = self.course.get_quiz(1)
 
-<<<<<<< HEAD
     # __str__()
     def test__str__(self):
         string = str(self.course)
@@ -163,8 +152,6 @@
         assert isinstance(course, Course)
         assert hasattr(course, 'name')
 
-=======
->>>>>>> 0c7e68b0
     # create_quiz()
     def test_create_quiz(self):
         title = 'Newer Title'
@@ -192,7 +179,36 @@
         assert len(quiz_list) == 4
         assert isinstance(quiz_list[0], Quiz)
 
-<<<<<<< HEAD
+    # create_assignment()
+    def test_create_assignment(self):
+        name = 'Newly Created Assignment'
+
+        assignment_dict = {
+            'name': name
+        }
+
+        assignment = self.course.create_assignment(assignment=assignment_dict)
+
+        assert isinstance(assignment, Assignment)
+        assert hasattr(assignment, 'name')
+        assert assignment.name == name
+        assert assignment.id == 5
+
+    # get_assignment()
+    def test_get_assignment(self):
+        assignment = self.course.get_assignment('5')
+
+        assert isinstance(assignment, Assignment)
+        assert hasattr(assignment, 'name')
+
+    # get_assignments()
+    def test_get_assignments(self):
+        assignments = self.course.get_assignments()
+        assignment_list = [assignment for assignment in assignments]
+
+        assert isinstance(assignments[0], Assignment)
+        assert len(assignment_list) == 4
+
 
 class TestCourseNickname(unittest.TestCase):
     """
@@ -222,35 +238,4 @@
         deleted_nick = self.nickname.remove()
 
         assert isinstance(deleted_nick, CourseNickname)
-        assert hasattr(deleted_nick, 'nickname')
-=======
-    # create_assignment()
-    def test_create_assignment(self):
-        name = 'Newly Created Assignment'
-
-        assignment_dict = {
-            'name': name
-        }
-
-        assignment = self.course.create_assignment(assignment=assignment_dict)
-
-        assert isinstance(assignment, Assignment)
-        assert hasattr(assignment, 'name')
-        assert assignment.name == name
-        assert assignment.id == 5
-
-    # get_assignment()
-    def test_get_assignment(self):
-        assignment = self.course.get_assignment('5')
-
-        assert isinstance(assignment, Assignment)
-        assert hasattr(assignment, 'name')
-
-    # get_assignments()
-    def test_get_assignments(self):
-        assignments = self.course.get_assignments()
-        assignment_list = [assignment for assignment in assignments]
-
-        assert isinstance(assignments[0], Assignment)
-        assert len(assignment_list) == 4
->>>>>>> 0c7e68b0
+        assert hasattr(deleted_nick, 'nickname')