--- conflicted
+++ resolved
@@ -1701,7 +1701,6 @@
         self.assertIsInstance(content_export, ContentExport)
         self.assertTrue(hasattr(content_export, "export_type"))
 
-<<<<<<< HEAD
     # get_enabled_features()
     def test_get__enabled_features(self, m):
         register_uris({"course": ["get_enabled_features"]}, m)
@@ -1730,7 +1729,7 @@
 
         self.assertIsInstance(features, PaginatedList)
         self.assertIsInstance(features[0], Feature)
-=======
+
     # create_rubric()
     def test_create_rubric_no_association(self, m):
         register_uris({"course": ["create_rubric"]}, m)
@@ -1753,7 +1752,6 @@
         self.assertEqual(rubric["rubric_association"].id, 1)
         self.assertEqual(rubric["rubric_association"].rubric_id, 1)
         self.assertEqual(rubric["rubric_association"].association_type, "Course")
->>>>>>> 63e58d9c
 
 
 @requests_mock.Mocker()
