from __future__ import absolute_import, division, print_function, unicode_literals

from canvasapi.account import Account
from canvasapi.course import Course
from canvasapi.exceptions import RequiredFieldMissing
from canvasapi.file import File
from canvasapi.folder import Folder
from canvasapi.group import Group, GroupCategory
from canvasapi.paginated_list import PaginatedList
from canvasapi.requester import Requester
from canvasapi.section import Section
from canvasapi.user import User
from canvasapi.util import combine_kwargs


class Canvas(object):
    """
    The main class to be instantiated to provide access to Canvas's API.
    """

    def __init__(self, base_url, access_token):
        """
        :param base_url: The base URL of the Canvas instance's API.
        :type base_url: str
        :param access_token: The API key to authenticate requests with.
        :type access_token: str
        """
        self.__requester = Requester(base_url, access_token)

    def create_account(self, **kwargs):
        """
        Create a new root account.

        :calls: `POST /api/v1/accounts \
        <https://canvas.instructure.com/doc/api/accounts.html#method.accounts.create>`_

        :rtype: :class:`canvasapi.account.Account`
        """
        response = self.__requester.request(
            'POST',
            'accounts',
            _kwargs=combine_kwargs(**kwargs)
        )
        return Account(self.__requester, response.json())

    def get_account(self, account_id, use_sis_id=False, **kwargs):
        """
        Retrieve information on an individual account.

        :calls: `GET /api/v1/accounts/:id \
        <https://canvas.instructure.com/doc/api/accounts.html#method.accounts.show>`_

        :param account_id: The ID of the account to retrieve.
        :type account_id: int or str
        :param use_sis_id: Whether or not account_id is an sis ID.
            Defaults to `False`.
        :type use_sis_id: bool

        :rtype: :class:`canvasapi.account.Account`
        """
        if use_sis_id:
            uri_str = 'accounts/sis_account_id:{}'
        else:
            uri_str = 'accounts/{}'

        response = self.__requester.request(
            'GET',
            uri_str.format(account_id),
            **combine_kwargs(**kwargs)
        )
        return Account(self.__requester, response.json())

    def get_accounts(self, **kwargs):
        """
        List accounts that the current user can view or manage.

        Typically, students and teachers will get an empty list in
        response. Only account admins can view the accounts that they
        are in.

        :calls: `GET /api/v1/accounts \
        <https://canvas.instructure.com/doc/api/accounts.html#method.accounts.index>`_

        :rtype: :class:`canvasapi.paginated_list.PaginatedList` of
            :class:`canvasapi.account.Account`
        """
        return PaginatedList(
            Account,
            self.__requester,
            'GET',
            'accounts',
            _kwargs=combine_kwargs(**kwargs)
        )

    def get_course_accounts(self):
        """
        List accounts that the current user can view through their
        admin course enrollments (Teacher, TA or designer enrollments).

        Only returns `id`, `name`, `workflow_state`, `root_account_id`
        and `parent_account_id`.

        :calls: `GET /api/v1/course_accounts \
        <https://canvas.instructure.com/doc/api/accounts.html#method.accounts.course_accounts>`_

        :rtype: :class:`canvasapi.paginated_list.PaginatedList` of
            :class:`canvasapi.account.Account`
        """
        return PaginatedList(
            Account,
            self.__requester,
            'GET',
            'course_accounts',
        )

    def get_course(self, course_id, use_sis_id=False, **kwargs):
        """
        Retrieve a course by its ID.

        :calls: `GET /courses/:id \
        <https://canvas.instructure.com/doc/api/courses.html#method.courses.show>`_

        :param course_id: The ID of the course to retrieve.
        :type course_id: int or str
        :param use_sis_id: Whether or not course_id is an sis ID.
            Defaults to `False`.
        :type use_sis_id: bool
        :rtype: :class:`canvasapi.course.Course`
        """
        if use_sis_id:
            uri_str = 'courses/sis_course_id:{}'
        else:
            uri_str = 'courses/{}'

        response = self.__requester.request(
            'GET',
<<<<<<< HEAD
            'courses/%s' % (course_id),
            _kwargs=combine_kwargs(**kwargs)
=======
            uri_str.format(course_id),
            **combine_kwargs(**kwargs)
>>>>>>> 097ee321
        )
        return Course(self.__requester, response.json())

    def get_user(self, user_id, id_type=None):
        """
        Retrieve a user by their ID. `id_type` denotes which endpoint to try as there are
        several different IDs that can pull the same user record from Canvas.

        Refer to API documentation's
        `User <https://canvas.instructure.com/doc/api/users.html#User>`_
        example to see the ID types a user can be retrieved with.

        :calls: `GET /users/:id \
        <https://canvas.instructure.com/doc/api/users.html#method.users.api_show>`_

        :param user_id: The user's ID.
        :type user_id: str
        :param id_type: The ID type.
        :type id_type: str
        :rtype: :class:`canvasapi.user.User`
        """
        if id_type:
            uri = 'users/%s:%s' % (id_type, user_id)
        else:
            uri = 'users/%s' % (user_id)

        response = self.__requester.request(
            'GET',
            uri
        )
        return User(self.__requester, response.json())

    def get_courses(self, **kwargs):
        """
        Return a list of active courses for the current user.

        :calls: `GET /api/v1/courses \
        <https://canvas.instructure.com/doc/api/courses.html#method.courses.index>`_

        :rtype: :class:`canvasapi.paginated_list.PaginatedList` of
            :class:`canvasapi.course.Course`
        """
        return PaginatedList(
            Course,
            self.__requester,
            'GET',
            'courses',
            _kwargs=combine_kwargs(**kwargs)
        )

    def get_activity_stream_summary(self):
        """
        Return a summary of the current user's global activity stream.

        :calls: `GET /api/v1/users/self/activity_stream/summary \
        <https://canvas.instructure.com/doc/api/users.html#method.users.activity_stream_summary>`_

        :rtype: dict
        """
        response = self.__requester.request(
            'GET',
            'users/self/activity_stream/summary'
        )
        return response.json()

    def get_todo_items(self):
        """
        Return the current user's list of todo items, as seen on the user dashboard.

        :calls: `GET /api/v1/users/self/todo \
        <https://canvas.instructure.com/doc/api/users.html#method.users.todo_items>`_

        :rtype: dict
        """
        response = self.__requester.request(
            'GET',
            'users/self/todo'
        )
        return response.json()

    def get_upcoming_events(self):
        """
        Return the current user's upcoming events, i.e. the same things shown
        in the dashboard 'Coming Up' sidebar.

        :calls: `GET /api/v1/users/self/upcoming_events \
        <https://canvas.instructure.com/doc/api/users.html#method.users.upcoming_events>`_

        :rtype: dict
        """
        response = self.__requester.request(
            'GET',
            'users/self/upcoming_events'
        )
        return response.json()

    def get_course_nicknames(self):
        """
        Return all course nicknames set by the current account.

        :calls: `GET /api/v1/users/self/course_nicknames \
        <https://canvas.instructure.com/doc/api/users.html#method.course_nicknames.index>`_

        :rtype: :class:`canvasapi.paginated_list.PaginatedList` of
            :class:`canvasapi.course.CourseNickname`
        """
        from canvasapi.course import CourseNickname

        return PaginatedList(
            CourseNickname,
            self.__requester,
            'GET',
            'users/self/course_nicknames'
        )

    def get_course_nickname(self, course_id):
        """
        Return the nickname for the given course.

        :calls: `GET /api/v1/users/self/course_nicknames/:course_id \
        <https://canvas.instructure.com/doc/api/users.html#method.course_nicknames.show>`_

        :param course_id: The ID of the course.
        :type course_id: int
        :rtype: :class:`canvasapi.course.CourseNickname`
        """
        from canvasapi.course import CourseNickname

        response = self.__requester.request(
            'GET',
            'users/self/course_nicknames/%s' % (course_id)
        )
        return CourseNickname(self.__requester, response.json())

    def get_section(self, section_id, use_sis_id=False, **kwargs):
        """
        Get details about a specific section.

        :calls: `GET /api/v1/sections/:id \
        <https://canvas.instructure.com/doc/api/sections.html#method.sections.show>`_

        :param section_id: The ID of the section to get.
        :type section_id: int or str
        :param use_sis_id: Whether or not section_id is an sis ID.
            Defaults to `False`.
        :type use_sis_id: bool

        :rtype: :class:`canvasapi.section.Section`
        """
        if use_sis_id:
            uri_str = 'sections/sis_section_id:{}'
        else:
            uri_str = 'sections/{}'

        response = self.__requester.request(
            'GET',
            uri_str.format(section_id),
            **combine_kwargs(**kwargs)
        )
        return Section(self.__requester, response.json())

    def set_course_nickname(self, course_id, nickname):
        """
        Set a nickname for the given course. This will replace the
        course's name in the output of subsequent API calls, as
        well as in selected places in the Canvas web user interface.

        :calls: `PUT /api/v1/users/self/course_nicknames/:course_id \
        <https://canvas.instructure.com/doc/api/users.html#method.course_nicknames.update>`_

        :param course_id: The ID of the course.
        :type course_id: int
        :param nickname: The nickname for the course.
        :type nickname: str
        :rtype: :class:`canvasapi.course.CourseNickname`
        """
        from canvasapi.course import CourseNickname

        response = self.__requester.request(
            'PUT',
            'users/self/course_nicknames/%s' % (course_id),
            nickname=nickname
        )
        return CourseNickname(self.__requester, response.json())

    def clear_course_nicknames(self):
        """
        Remove all stored course nicknames.

        :calls: `DELETE /api/v1/users/self/course_nicknames \
        <https://canvas.instructure.com/doc/api/users.html#method.course_nicknames.delete>`_

        :returns: True if the nicknames were cleared, False otherwise.
        :rtype: bool
        """
        response = self.__requester.request(
            'DELETE',
            'users/self/course_nicknames'
        )
        return response.json().get('message') == 'OK'

    def search_accounts(self, **kwargs):
        """
        Return a list of up to 5 matching account domains. Partial matches on
        name and domain are supported.

        :calls: `GET /api/v1/accounts/search \
        <https://canvas.instructure.com/doc/api/account_domain_lookups.html#method.account_domain_lookups.search>`_

        :rtype: dict
        """
        response = self.__requester.request(
            'GET',
            'accounts/search',
            _kwargs=combine_kwargs(**kwargs)
        )
        return response.json()

    def create_group(self, **kwargs):
        """
        Create a group

        :calls: `POST /api/v1/groups/ \
        <https://canvas.instructure.com/doc/api/groups.html#method.groups.create>`_

        :rtype: :class:`canvasapi.group.Group`
        """
        response = self.__requester.request(
            'POST',
            'groups',
            _kwargs=combine_kwargs(**kwargs)
        )
        return Group(self.__requester, response.json())

    def get_group(self, group_id, use_sis_id=False, **kwargs):
        """
        Return the data for a single group. If the caller does not
        have permission to view the group a 401 will be returned.

        :calls: `GET /api/v1/groups/:group_id \
        <https://canvas.instructure.com/doc/api/groups.html#method.groups.show>`_

        :param group_id: The ID of the group to get.
        :type group_id: int or str
        :param use_sis_id: Whether or not group_id is an sis ID.
            Defaults to `False`.
        :type use_sis_id: bool

        :rtype: :class:`canvasapi.group.Group`
        """
        if use_sis_id:
            uri_str = 'groups/sis_group_id:{}'
        else:
            uri_str = 'groups/{}'

        response = self.__requester.request(
            'GET',
<<<<<<< HEAD
            'groups/%s' % (group_id),
            _kwargs=combine_kwargs(**kwargs)
=======
            uri_str.format(group_id),
            **combine_kwargs(**kwargs)
>>>>>>> 097ee321
        )
        return Group(self.__requester, response.json())

    def get_group_category(self, cat_id):
        """
        Get a single group category.

        :calls: `GET /api/v1/group_categories/:group_category_id \
        <https://canvas.instructure.com/doc/api/group_categories.html#method.group_categories.show>`_

        :rtype: :class:`canvasapi.group.GroupCategory`
        """
        response = self.__requester.request(
            'GET',
            'group_categories/%s' % (cat_id)
        )
        return GroupCategory(self.__requester, response.json())

    def create_conversation(self, recipients, body, **kwargs):
        """
        Create a new Conversation.

        :calls: `POST /api/v1/conversations \
        <https://canvas.instructure.com/doc/api/conversations.html#method.conversations.create>`_

        :param recipients: An array of recipient ids.
            These may be user ids or course/group ids prefixed
            with 'course\_' or 'group\_' respectively,
            e.g. recipients=['1', '2', 'course_3']
        :type recipients: `list` of `str`
        :param body: The body of the message being added.
        :type body: `str`
        :rtype: :class:`canvasapi.paginated_list.PaginatedList` of
            :class:`canvasapi.conversation.Conversation`
        """
        from canvasapi.conversation import Conversation

        return PaginatedList(
            Conversation,
            self.__requester,
            'POST',
            'conversations',
            recipients=recipients,
            body=body,
            _kwargs=combine_kwargs(**kwargs)
        )

    def get_conversation(self, conversation_id, **kwargs):
        """
        Return single Conversation

        :calls: `GET /api/v1/conversations/:id \
        <https://canvas.instructure.com/doc/api/conversations.html#method.conversations.show>`_

        :param conversation_id: The ID of the conversation.
        :type conversation_id: `int`
        :rtype: :class:`canvasapi.conversation.Conversation`
        """
        from canvasapi.conversation import Conversation
        response = self.__requester.request(
            'GET',
            'conversations/%s' % (conversation_id),
            _kwargs=combine_kwargs(**kwargs)
        )
        return Conversation(self.__requester, response.json())

    def get_conversations(self, **kwargs):
        """
        Return list of conversations for the current user, most resent ones first.

        :calls: `GET /api/v1/conversations \
        <https://canvas.instructure.com/doc/api/conversations.html#method.conversations.index>`_

        :rtype: :class:`canvasapi.paginated_list.PaginatedList` of \
        :class:`canvasapi.conversation.Conversation`
        """
        from canvasapi.conversation import Conversation

        return PaginatedList(
            Conversation,
            self.__requester,
            'GET',
            'conversations',
            _kwargs=combine_kwargs(**kwargs)
        )

    def conversations_mark_all_as_read(self):
        """
        Mark all conversations as read.

        :calls: `POST /api/v1/conversations/mark_all_as_read \
        <https://canvas.instructure.com/doc/api/conversations.html#method.conversations.mark_all_as_read>`_

        :rtype: `bool`
        """
        response = self.__requester.request(
            'POST',
            'conversations/mark_all_as_read'
        )
        return response.json() == {}

    def conversations_unread_count(self):
        """
        Get the number of unread conversations for the current user

        :calls: `GET /api/v1/conversations/unread_count \
        <https://canvas.instructure.com/doc/api/conversations.html#method.conversations.unread_count>`_

        :returns: simple object with unread_count, example: {'unread_count': '7'}
        :rtype: `dict`
        """
        response = self.__requester.request(
            'GET',
            'conversations/unread_count'
        )

        return response.json()

    def conversations_get_running_batches(self):
        """
        Returns any currently running conversation batches for the current user.
        Conversation batches are created when a bulk private message is sent
        asynchronously.

        :calls: `GET /api/v1/conversations/batches \
            <https://canvas.instructure.com/doc/api/conversations.html#method.conversations.batches>`_

        :returns: dict with list of batch objects - not currently a Class
        :rtype: `dict`
        """

        response = self.__requester.request(
            'GET',
            'conversations/batches'
        )

        return response.json()

    def conversations_batch_update(self, conversation_ids, event):
        """

        :calls: `PUT /api/v1/conversations \
        <https://canvas.instructure.com/doc/api/conversations.html#method.conversations.batch_update>`_

        :param conversation_ids: List of conversations to update. Limited to 500 conversations.
        :type conversation_ids: `list` of `str`
        :param event: The action to take on each conversation.
        :type event: `str`
        :rtype: :class:`canvasapi.progress.Progress`
        """

        from canvasapi.progress import Progress

        ALLOWED_EVENTS = [
            'mark_as_read',
            'mark_as_unread',
            'star',
            'unstar',
            'archive',
            'destroy'
        ]

        try:
            if event not in ALLOWED_EVENTS:
                raise ValueError(
                    '%s is not a valid action. Please use one of the following: %s' % (
                        event,
                        ','.join(ALLOWED_EVENTS)
                    )
                )

            if len(conversation_ids) > 500:
                raise ValueError(
                    'You have requested %s updates, which exceeds the limit of 500' % (
                        len(conversation_ids)
                    )
                )

            response = self.__requester.request(
                'PUT',
                'conversations',
                event=event,
                **{"conversation_ids[]": conversation_ids}
            )
            return_progress = Progress(self.__requester, response.json())
            return return_progress

        except ValueError as e:
            return e

    def create_calendar_event(self, calendar_event, **kwargs):
        """
        Create a new Calendar Event.

        :calls: `POST /api/v1/calendar_events \
        <https://canvas.instructure.com/doc/api/calendar_events.html#method.calendar_events_api.create>`_

        :param calendar_event: The attributes of the calendar event.
        :type calendar_event: `dict`
        :rtype: :class:`canvasapi.calendar_event.CalendarEvent`
        """
        from canvasapi.calendar_event import CalendarEvent

        if isinstance(calendar_event, dict) and 'context_code' in calendar_event:
            kwargs['calendar_event'] = calendar_event
        else:
            raise RequiredFieldMissing(
                "Dictionary with key 'context_codes' is required."
            )

        response = self.__requester.request(
            'POST',
            'calendar_events',
            _kwargs=combine_kwargs(**kwargs)
        )

        return CalendarEvent(self.__requester, response.json())

    def list_calendar_events(self, **kwargs):
        """
        List calendar events.

        :calls: `GET /api/v1/calendar_events \
        <https://canvas.instructure.com/doc/api/calendar_events.html#method.calendar_events_api.index>`_

        :rtype: :class:`canvasapi.paginated_list.PaginatedList` of
            :class:`canvasapi.calendar_event.CalendarEvent`
        """
        from canvasapi.calendar_event import CalendarEvent

        return PaginatedList(
            CalendarEvent,
            self.__requester,
            'GET',
            'calendar_events',
            _kwargs=combine_kwargs(**kwargs)
        )

    def get_calendar_event(self, calendar_event_id):
        """
        Return single Calendar Event by id

        :calls: `GET /api/v1/calendar_events/:id \
        <https://canvas.instructure.com/doc/api/calendar_events.html#method.calendar_events_api.show>`_

        :param calendar_event_id: The ID of the calendar event.
        :type calendar_event_id: `int`
        :rtype: :class:`canvasapi.calendar_event.CalendarEvent`
        """
        from canvasapi.calendar_event import CalendarEvent

        response = self.__requester.request(
            'GET',
            'calendar_events/%s' % (calendar_event_id)
        )
        return CalendarEvent(self.__requester, response.json())

    def reserve_time_slot(self, calendar_event_id, participant_id=None, **kwargs):
        """
        Return single Calendar Event by id

        :calls: `POST /api/v1/calendar_events/:id/reservations \
        <https://canvas.instructure.com/doc/api/calendar_events.html#method.calendar_events_api.reserve>`_

        :param calendar_event_id: The ID of the calendar event.
        :type calendar_event_id: `int`
        :rtype: :class:`canvasapi.calendar_event.CalendarEvent`
        """
        from canvasapi.calendar_event import CalendarEvent

        if participant_id:
            uri = 'calendar_events/%s/reservations/%s' % (
                calendar_event_id, participant_id
            )
        else:
            uri = 'calendar_events/%s/reservations' % (calendar_event_id)

        response = self.__requester.request(
            'POST',
            uri,
            _kwargs=combine_kwargs(**kwargs)
        )
        return CalendarEvent(self.__requester, response.json())

    def list_appointment_groups(self, **kwargs):
        """
        List appointment groups.

        :calls: `GET /api/v1/appointment_groups \
        <https://canvas.instructure.com/doc/api/appointment_groups.html#method.appointment_groups.index>`_

        :rtype: :class:`canvasapi.paginated_list.PaginatedList` of
            :class:`canvasapi.appointment_group.AppointmentGroup`
        """
        from canvasapi.appointment_group import AppointmentGroup

        return PaginatedList(
            AppointmentGroup,
            self.__requester,
            'GET',
            'appointment_groups',
            _kwargs=combine_kwargs(**kwargs)
        )

    def get_appointment_group(self, appointment_group_id):
        """
        Return single Appointment Group by id

        :calls: `GET /api/v1/appointment_groups/:id \
        <https://canvas.instructure.com/doc/api/appointment_groups.html#method.appointment_groups.show>`_

        :param appointment_group_id: The ID of the appointment group.
        :type appointment_group_id: `int`
        :rtype: :class:`canvasapi.appointment_group.AppointmentGroup`
        """
        from canvasapi.appointment_group import AppointmentGroup

        response = self.__requester.request(
            'GET',
            'appointment_groups/%s' % (appointment_group_id)
        )
        return AppointmentGroup(self.__requester, response.json())

    def create_appointment_group(self, appointment_group, **kwargs):
        """
        Create a new Appointment Group.

        :calls: `POST /api/v1/appointment_groups \
        <https://canvas.instructure.com/doc/api/appointment_groups.html#method.appointment_groups.create>`_

        :param appointment_group: The attributes of the appointment group.
        :type appointment_group: `dict`
        :param title: The title of the appointment group.
        :type title: `str`
        :rtype: :class:`canvasapi.appointment_group.AppointmentGroup`
        """
        from canvasapi.appointment_group import AppointmentGroup

        if (
                isinstance(appointment_group, dict) and
                'context_codes' in appointment_group and
                'title' in appointment_group
        ):
            kwargs['appointment_group'] = appointment_group

        elif (
            isinstance(appointment_group, dict) and
            'context_codes' not in appointment_group
        ):
            raise RequiredFieldMissing(
                "Dictionary with key 'context_codes' is missing."
            )

        elif isinstance(appointment_group, dict) and 'title' not in appointment_group:
            raise RequiredFieldMissing("Dictionary with key 'title' is missing.")

        response = self.__requester.request(
            'POST',
            'appointment_groups',
            _kwargs=combine_kwargs(**kwargs)
        )

        return AppointmentGroup(self.__requester, response.json())

    def list_user_participants(self, appointment_group_id, **kwargs):
        """
        List user participants in this appointment group.

        :calls: `GET /api/v1/appointment_groups/:id/users \
        <https://canvas.instructure.com/doc/api/appointment_groups.html#method.appointment_groups.users>`_

        :param appointment_group_id: The ID of the appointment group.
        :type appointment_group_id: `int`
        :rtype: :class:`canvasapi.paginated_list.PaginatedList` of :class:`canvasapi.user.User`
        """
        from canvasapi.user import User

        return PaginatedList(
            User,
            self.__requester,
            'GET',
            'appointment_groups/%s/users' % (appointment_group_id),
            _kwargs=combine_kwargs(**kwargs)
        )

    def list_group_participants(self, appointment_group_id, **kwargs):
        """
        List student group participants in this appointment group.

        :calls: `GET /api/v1/appointment_groups/:id/groups \
        <https://canvas.instructure.com/doc/api/appointment_groups.html#method.appointment_groups.groups>`_

        :param appointment_group_id: The ID of the appointment group.
        :type appointment_group_id: `int`
        :rtype: :class:`canvasapi.paginated_list.PaginatedList` of :class:`canvasapi.group.Group`
        """
        from canvasapi.group import Group

        return PaginatedList(
            Group,
            self.__requester,
            'GET',
            'appointment_groups/%s/groups' % (appointment_group_id),
            _kwargs=combine_kwargs(**kwargs)
        )

    def get_file(self, file_id, **kwargs):
        """
        Return the standard attachment json object for a file.

        :calls: `GET /api/v1/files/:id \
        <https://canvas.instructure.com/doc/api/files.html#method.files.api_show>`_

        :param file_id: The ID of the file to retrieve.
        :type file_id: int
        :rtype: :class:`canvasapi.file.File`
        """
        response = self.__requester.request(
            'GET',
            'files/{}'.format(file_id),
            _kwargs=combine_kwargs(**kwargs)
        )
        return File(self.__requester, response.json())

    def get_folder(self, folder_id):
        """
        Return the details for a folder

        :calls: `GET /api/v1/folders/:id \
        <https://canvas.instructure.com/doc/api/files.html#method.folders.show>`_

        :param folder_id: The ID of the folder to retrieve.
        :type folder_id: int
        :rtype: :class:`canvasapi.folder.Folder`
        """
        response = self.__requester.request(
            'GET',
            'folders/%s' % (folder_id)
        )
        return Folder(self.__requester, response.json())

    def search_recipients(self, **kwargs):
        """
        Find valid recipients (users, courses and groups) that the current user
        can send messages to.
        Returns a list of mixed data types.

        :calls: `GET /api/v1/search/recipients  \
        <https://canvas.instructure.com/doc/api/search.html#method.search.recipients>`_

        :rtype: `list`
        """
        if 'search' not in kwargs:
            kwargs['search'] = ' '

        response = self.__requester.request(
            'GET',
            'search/recipients',
            _kwargs=combine_kwargs(**kwargs)
        )
        return response.json()

    def search_all_courses(self, **kwargs):
        """
        List all the courses visible in the public index.
        Returns a list of dicts, each containing a single course.

        :calls: `GET /api/v1/search/all_courses \
        <https://canvas.instructure.com/doc/api/search.html#method.search.all_courses>`_

        :rtype: `list`
        """
        response = self.__requester.request(
            'GET',
            'search/all_courses',
            _kwargs=combine_kwargs(**kwargs)
        )
        return response.json()<|MERGE_RESOLUTION|>--- conflicted
+++ resolved
@@ -66,7 +66,7 @@
         response = self.__requester.request(
             'GET',
             uri_str.format(account_id),
-            **combine_kwargs(**kwargs)
+            _kwargs=combine_kwargs(**kwargs)
         )
         return Account(self.__requester, response.json())
 
@@ -134,13 +134,8 @@
 
         response = self.__requester.request(
             'GET',
-<<<<<<< HEAD
-            'courses/%s' % (course_id),
-            _kwargs=combine_kwargs(**kwargs)
-=======
             uri_str.format(course_id),
-            **combine_kwargs(**kwargs)
->>>>>>> 097ee321
+            _kwargs=combine_kwargs(**kwargs)
         )
         return Course(self.__requester, response.json())
 
@@ -298,7 +293,7 @@
         response = self.__requester.request(
             'GET',
             uri_str.format(section_id),
-            **combine_kwargs(**kwargs)
+            _kwargs=combine_kwargs(**kwargs)
         )
         return Section(self.__requester, response.json())
 
@@ -398,13 +393,8 @@
 
         response = self.__requester.request(
             'GET',
-<<<<<<< HEAD
-            'groups/%s' % (group_id),
-            _kwargs=combine_kwargs(**kwargs)
-=======
             uri_str.format(group_id),
-            **combine_kwargs(**kwargs)
->>>>>>> 097ee321
+            _kwargs=combine_kwargs(**kwargs)
         )
         return Group(self.__requester, response.json())
 
