--- conflicted
+++ resolved
@@ -464,7 +464,6 @@
 
         return response.json().get('reorder')
 
-<<<<<<< HEAD
     def list_external_feeds(self):
         """
         Returns the list of External Feeds this group.
@@ -520,7 +519,7 @@
             'groups/%s/external_feeds/%s' % (self.id, feed_id)
         )
         return ExternalFeed(self._requester, response.json())
-=======
+
     def list_files(self, **kwargs):
         """
         Returns the paginated list of files for the group.
@@ -594,7 +593,6 @@
             **combine_kwargs(**kwargs)
         )
         return Folder(self._requester, response.json())
->>>>>>> b78d575e
 
 
 class GroupMembership(CanvasObject):
