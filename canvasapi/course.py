--- conflicted
+++ resolved
@@ -2350,7 +2350,6 @@
             kwargs=combine_kwargs(**kwargs)
         )
 
-<<<<<<< HEAD
     def get_epub_export(self, epub_id, **kwargs):
         """
         Get information about a single epub export.
@@ -2359,7 +2358,17 @@
         <https://canvas.instructure.com/doc/api/e_pub_exports.html#method.epub_exports.show>`_
 
         :rtype: :class:`canvasapi.epub_export.EpubExport`
-=======
+        """
+
+        response = self._requester.request(
+            'GET', 
+            'courses/{}/epub_exports/{}'.format(
+                self.id, epub_id),
+            _kwargs=combine_kwargs(**kwargs)
+            )
+
+        return EpubExport(self._requester, response.json())
+
     def get_grading_periods(self, **kwargs):
         """
         Return a list of grading periods for the associated course.
@@ -2393,19 +2402,10 @@
         :type grading_period_id: int
 
         :rtype: :class:`canvasapi.grading_period.GradingPeriod`
->>>>>>> 39d8349d
-        """
-
-        response = self._requester.request(
-            'GET',
-<<<<<<< HEAD
-            'courses/{}/epub_exports/{}'.format(
-                self.id, epub_id),
-            _kwargs=combine_kwargs(**kwargs)
-            )
-
-        return EpubExport(self._requester, response.json())
-=======
+        """
+
+        response = self._requester.request(
+            'GET',
             'courses/{}/grading_periods/{}'.format(
                 self.id, grading_period
             ),
@@ -2490,7 +2490,6 @@
             _kwargs=combine_kwargs(**kwargs)
         )
         return ContentExport(self._requester, response.json())
->>>>>>> 39d8349d
 
 
 @python_2_unicode_compatible
