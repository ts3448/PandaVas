--- conflicted
+++ resolved
@@ -321,7 +321,6 @@
         )
         return Quiz(self._requester, response.json())
 
-<<<<<<< HEAD
     def list_modules(self):
         """
         List the modules in a course
@@ -373,7 +372,7 @@
             **combine_kwargs(**kwargs)
         )
         return Module(self._requester, response.json())
-=======
+
     def deactivate_enrollment(self, enrollment_id):
         """
         Delete, conclude or deactivate an enrollment
@@ -418,7 +417,6 @@
             'courses/%s/sections/%s' % (self.id, section_id)
         )
         return Section(self._requester, response.json())
->>>>>>> 6b8afa33
 
 
 class CourseNickname(CanvasObject):
