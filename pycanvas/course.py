from pycanvas.canvas_object import CanvasObject
from pycanvas.discussion_topic import DiscussionTopic
from pycanvas.exceptions import RequiredFieldMissing
from pycanvas.page import Page
from pycanvas.paginated_list import PaginatedList
from pycanvas.upload import Uploader
from pycanvas.util import combine_kwargs


class Course(CanvasObject):

    def __str__(self):
        return "{} {} ({})".format(self.course_code, self.name, self.id)

    def conclude(self):
        """
        Mark this course as concluded.

        :calls: `DELETE /api/v1/courses/:id \
        <https://canvas.instructure.com/doc/api/courses.html#method.courses.destroy>`_

        :returns: True if the course was concluded, False otherwise.
        :rtype: bool
        """
        response = self._requester.request(
            'DELETE',
            'courses/%s' % (self.id),
            event="conclude",
            var="blarg"
        )

        return response.json().get('conclude')

    def delete(self):
        """
        Permanently delete this course.

        :calls: `DELETE /api/v1/courses/:id \
        <https://canvas.instructure.com/doc/api/courses.html#method.courses.destroy>`_

        :returns: True if the course was deleted, False otherwise.
        :rtype: bool
        """
        response = self._requester.request(
            'DELETE',
            'courses/%s' % (self.id),
            event="delete"
        )
        return response.json().get('delete')

    def update(self, **kwargs):
        """
        Update this course.

        :calls: `PUT /api/v1/courses/:id \
        <https://canvas.instructure.com/doc/api/courses.html#method.courses.update>`_

        :returns: True if the course was updated, False otherwise.
        :rtype: bool
        """
        response = self._requester.request(
            'PUT',
            'courses/%s' % (self.id),
            **combine_kwargs(**kwargs)
        )

        if response.json().get('name'):
            super(Course, self).set_attributes(response.json())

        return response.json().get('name')

    def get_user(self, user_id, user_id_type=None):
        """
        Retrieve a user by their ID. `user_id_type` denotes which endpoint to try as there are
        several different ids that can pull the same user record from Canvas.

        :calls: `GET /api/v1/courses/:course_id/users/:id \
        <https://canvas.instructure.com/doc/api/users.html#method.users.api_show>`_

        :param user_id: The ID of the user to retrieve.
        :type user_id: int
        :param user_id_type: The type of the ID to search for.
        :type user_id_type: str
        :rtype: :class:`pycanvas.user.User`
        """
        from pycanvas.user import User

        if user_id_type:
            uri = 'courses/%s/users/%s:%s' % (self.id, user_id_type, user_id)
        else:
            uri = 'courses/%s/users/%s' % (self.id, user_id)

        response = self._requester.request(
            'GET',
            uri
        )
        return User(self._requester, response.json())

    def get_users(self, search_term=None, **kwargs):
        """
        List all users in a course.

        If a `search_term` is provided, only matching users will be included
        in the returned list.

        :calls: `GET /api/v1/courses/:course_id/search_users \
        <https://canvas.instructure.com/doc/api/courses.html#method.courses.users>`_

        :rtype: :class:`pycanvas.paginated_list.PaginatedList` of :class:`pycanvas.user.User`
        """
        from pycanvas.user import User

        return PaginatedList(
            User,
            self._requester,
            'GET',
            'courses/%s/search_users' % (self.id),
            **combine_kwargs(**kwargs)
        )

    def enroll_user(self, user, enrollment_type, **kwargs):
        """
        Create a new user enrollment for a course or a section.

        :calls: `POST /api/v1/courses/:course_id/enrollments \
        <https://canvas.instructure.com/doc/api/enrollments.html#method.enrollments_api.create>`_

        :param user: The user to enroll in this course.
        :type user: :class:`pycanvas.user.User`
        :param enrollment_type: The type of enrollment.
        :type enrollment_type: str
        :rtype: :class:`pycanvas.enrollment.Enrollment`
        """
        from pycanvas.enrollment import Enrollment

        kwargs['enrollment[user_id]'] = user.id
        kwargs['enrollment[type]'] = enrollment_type

        response = self._requester.request(
            'POST',
            'courses/%s/enrollments' % (self.id),
            **combine_kwargs(**kwargs)
        )

        return Enrollment(self._requester, response.json())

    def get_recent_students(self):
        """
        Return a list of students in the course ordered by how recently they
        have logged in.

        :calls: `GET /api/v1/courses/:course_id/recent_students \
        <https://canvas.instructure.com/doc/api/courses.html#method.courses.recent_students>`_

        :rtype: :class:`pycanvas.paginated_list.PaginatedList` of :class:`pycanvas.user.User`
        """
        from pycanvas.user import User

        return PaginatedList(
            User,
            self._requester,
            'GET',
            'courses/%s/recent_students' % (self.id)
        )

    def preview_html(self, html):
        """
        Preview HTML content processed for this course.

        :calls: `POST /api/v1/courses/:course_id/preview_html \
        <https://canvas.instructure.com/doc/api/courses.html#method.courses.preview_html>`_

        :param html: The HTML code to preview.
        :type html: str
        :rtype: str
        """
        response = self._requester.request(
            'POST',
            'courses/%s/preview_html' % (self.id),
            html=html
        )
        return response.json().get('html', '')

    def get_settings(self):
        """
        Returns this course's settings.

        :calls: `GET /api/v1/courses/:course_id/settings \
        <https://canvas.instructure.com/doc/api/courses.html#method.courses.settings>`_

        :rtype: dict
        """
        response = self._requester.request(
            'GET',
            'courses/%s/settings' % (self.id)
        )
        return response.json()

    def update_settings(self, **kwargs):
        """
        Update a course's settings.

        :calls: `PUT /api/v1/courses/:course_id/settings \
        <https://canvas.instructure.com/doc/api/courses.html#method.courses.update_settings>`_

        :rtype: dict
        """
        response = self._requester.request(
            'PUT',
            'courses/%s/settings' % (self.id),
            **kwargs
        )
        return response.json()

    def upload(self, file, **kwargs):
        """
        Upload a file to this course.

        :calls: `POST /api/v1/courses/:course_id/files \
        <https://canvas.instructure.com/doc/api/courses.html#method.courses.create_file>`_

        :param path: The path of the file to upload.
        :type path: str
        :param file: The file or path of the file to upload.
        :type file: file or str
        :returns: True if the file uploaded successfully, False otherwise, \
                    and the JSON response from the API.
        :rtype: tuple
        """
        return Uploader(
            self._requester,
            'courses/%s/files' % (self.id),
            file,
            **kwargs
        ).start()

    def reset(self):
        """
        Delete the current course and create a new equivalent course
        with no content, but all sections and users moved over.

        :calls: `POST /api/v1/courses/:course_id/reset_content \
        <https://canvas.instructure.com/doc/api/courses.html#method.courses.reset_content>`_

        :rtype: :class:`pycanvas.course.Course`
        """
        response = self._requester.request(
            'POST',
            'courses/%s/reset_content' % (self.id),
        )
        return Course(self._requester, response.json())

    def get_enrollments(self, **kwargs):
        """
        List all of the enrollments in this course.

        :calls: `GET /api/v1/courses/:course_id/enrollments \
        <https://canvas.instructure.com/doc/api/enrollments.html#method.enrollments_api.index>`_

        :rtype: :class:`pycanvas.paginated_list.PaginatedList` of
            :class:`pycanvas.enrollment.Enrollment`
        """
        from pycanvas.enrollment import Enrollment
        return PaginatedList(
            Enrollment,
            self._requester,
            'GET',
            'courses/%s/enrollments' % (self.id),
            **combine_kwargs(**kwargs)
        )

    def get_assignment(self, assignment_id, **kwargs):
        """
        Return the assignment with the given ID.

        :calls: `GET /api/v1/courses/:course_id/assignments/:id \
        <https://canvas.instructure.com/doc/api/assignments.html#method.assignments_api.show>`_

        :param assignment_id: The ID of the assignment to retrieve.
        :type assignment_id: int
        :rtype: :class:`pycanvas.assignment.Assignment`
        """
        from pycanvas.assignment import Assignment

        response = self._requester.request(
            'GET',
            'courses/%s/assignments/%s' % (self.id, assignment_id),
            **combine_kwargs(**kwargs)
        )
        return Assignment(self._requester, response.json())

    def get_assignments(self, **kwargs):
        """
        List all of the assignments in this course.

        :calls: `GET /api/v1/courses/:course_id/assignments \
        <https://canvas.instructure.com/doc/api/assignments.html#method.assignments_api.index>`_

        :rtype: :class:`pycanvas.paginated_list.PaginatedList` of
            :class:`pycanvas.assignment.Assignment`
        """
        from pycanvas.assignment import Assignment

        return PaginatedList(
            Assignment,
            self._requester,
            'GET',
            'courses/%s/assignments' % (self.id),
            **combine_kwargs(**kwargs)
        )

    def create_assignment(self, assignment, **kwargs):
        """
        Create a new assignment for this course.

        Note: The assignment is created in the active state.

        :calls: `POST /api/v1/courses/:course_id/assignments \
        <https://canvas.instructure.com/doc/api/assignments.html#method.assignments_api.create>`_

        :param assignment: The attributes of the assignment
        :type assignment: dict
        :rtype: :class:`pycanvas.assignment.Assignment`
        """
        from pycanvas.assignment import Assignment

        if isinstance(assignment, dict) and 'name' in assignment:
            kwargs['assignment'] = assignment
        else:
            raise RequiredFieldMissing("Dictionary with key 'name' is required.")

        response = self._requester.request(
            'POST',
            'courses/%s/assignments' % (self.id),
            **combine_kwargs(**kwargs)
        )

        return Assignment(self._requester, response.json())

    def get_quizzes(self, **kwargs):
        """
        Return a list of quizzes belonging to this course.

        :calls: `GET /api/v1/courses/:course_id/quizzes \
        <https://canvas.instructure.com/doc/api/quizzes.html#method.quizzes/quizzes_api.index>`_

        :rtype: :class:`pycanvas.paginated_list.PaginatedList` of :class:`pycanvas.quiz.Quiz`
        """
        from pycanvas.quiz import Quiz
        return PaginatedList(
            Quiz,
            self._requester,
            'GET',
            'courses/%s/quizzes' % (self.id),
            {'course_id': self.id},
            **combine_kwargs(**kwargs)
        )

    def get_quiz(self, quiz_id):
        """
        Return the quiz with the given id.

        :calls: `GET /api/v1/courses/:course_id/quizzes/:id \
        <https://canvas.instructure.com/doc/api/quizzes.html#method.quizzes/quizzes_api.show>`_

        :param quiz_id: The ID of the quiz to retrieve.
        :type quiz_id: int
        :rtype: :class:`pycanvas.quiz.Quiz`
        """
        from pycanvas.quiz import Quiz
        response = self._requester.request(
            'GET',
            'courses/%s/quizzes/%s' % (self.id, quiz_id)
        )
        quiz_json = response.json()
        quiz_json.update({'course_id': self.id})

        return Quiz(self._requester, quiz_json)

    def create_quiz(self, quiz, **kwargs):
        """
        Create a new quiz in this course.

        :calls: `POST /api/v1/courses/:course_id/quizzes \
        <https://canvas.instructure.com/doc/api/quizzes.html#method.quizzes/quizzes_api.create>`_

        :param quiz: The attributes for the quiz.
        :type quiz: dict
        :rtype: :class:`pycanvas.quiz.Quiz`
        """
        from pycanvas.quiz import Quiz

        if isinstance(quiz, dict) and 'title' in quiz:
            kwargs['quiz'] = quiz
        else:
            raise RequiredFieldMissing("Dictionary with key 'title' is required.")

        response = self._requester.request(
            'POST',
            'courses/%s/quizzes' % (self.id),
            **combine_kwargs(**kwargs)
        )
        quiz_json = response.json()
        quiz_json.update({'course_id': self.id})

        return Quiz(self._requester, quiz_json)

    def get_modules(self, **kwargs):
        """
        Return a list of modules in this course.

        :calls: `GET /api/v1/courses/:course_id/modules \
        <https://canvas.instructure.com/doc/api/modules.html#method.context_modules_api.index>`_

        :rtype: :class:`pycanvas.paginated_list.PaginatedList` of
            :class:`pycanvas.module.Module`
        """
        from pycanvas.module import Module

        return PaginatedList(
            Module,
            self._requester,
            'GET',
            'courses/%s/modules' % (self.id),
            {'course_id': self.id},
            **combine_kwargs(**kwargs)
        )

    def get_module(self, module_id, **kwargs):
        """
        Retrieve a single module by ID.

        :calls: `GET /api/v1/courses/:course_id/modules/:id \
        <https://canvas.instructure.com/doc/api/modules.html#method.context_modules_api.show>`_

        :param module_id: The ID of the module to retrieve.
        :type module_id: int
        :rtype: :class:`pycanvas.module.Module`
        """
        from pycanvas.module import Module

        response = self._requester.request(
            'GET',
            'courses/%s/modules/%s' % (self.id, module_id),
        )
        module_json = response.json()
        module_json.update({'course_id': self.id})

        return Module(self._requester, module_json)

    def create_module(self, module, **kwargs):
        """
        Create a new module.

        :calls: `POST /api/v1/courses/:course_id/modules \
        <https://canvas.instructure.com/doc/api/modules.html#method.context_modules_api.create>`_

        :param module: The attributes for the module.
        :type module: dict
        :returns: The created module.
        :rtype: :class:`pycanvas.module.Module`
        """
        from pycanvas.module import Module

        if isinstance(module, dict) and 'name' in module:
            kwargs['module'] = module
        else:
            raise RequiredFieldMissing("Dictionary with key 'name' is required.")

        response = self._requester.request(
            'POST',
            'courses/%s/modules' % (self.id),
            **combine_kwargs(**kwargs)
        )
        module_json = response.json()
        module_json.update({'course_id': self.id})

        return Module(self._requester, module_json)

    def get_external_tool(self, tool_id):
        """
        :calls: `GET /api/v1/courses/:course_id/external_tools/:external_tool_id \
        <https://canvas.instructure.com/doc/api/external_tools.html#method.external_tools.show>`_

        :rtype: :class:`pycanvas.external_tool.ExternalTool`
        """
        from pycanvas.external_tool import ExternalTool

        response = self._requester.request(
            'GET',
            'courses/%s/external_tools/%s' % (self.id, tool_id),
        )
        tool_json = response.json()
        tool_json.update({'course_id': self.id})

        return ExternalTool(self._requester, tool_json)

    def get_external_tools(self, **kwargs):
        """
        :calls: `GET /api/v1/courses/:course_id/external_tools \
        <https://canvas.instructure.com/doc/api/external_tools.html#method.external_tools.index>`_

        :rtype: :class:`pycanvas.paginated_list.PaginatedList` of
            :class:`pycanvas.external_tool.ExternalTool`
        """
        from pycanvas.external_tool import ExternalTool

        return PaginatedList(
            ExternalTool,
            self._requester,
            'GET',
            'courses/%s/external_tools' % (self.id),
            {'course_id': self.id},
            **combine_kwargs(**kwargs)
        )

    def get_section(self, section_id):
        """
        Retrieve a section.

        :calls: `GET /api/v1/courses/:course_id/sections/:id \
        <https://canvas.instructure.com/doc/api/sections.html#method.sections.index>`_

        :param section_id: The ID of the section to retrieve.
        :type section_id: int
        :rtype: :class:`pycanvas.section.Section`
        """
        from pycanvas.section import Section

        response = self._requester.request(
            'GET',
            'courses/%s/sections/%s' % (self.id, section_id)
        )
        return Section(self._requester, response.json())

    def show_front_page(self):
        """
        Retrieve the content of the front page.

        :calls: `GET /api/v1/courses/:course_id/front_page \
        <https://canvas.instructure.com/doc/api/pages.html#method.wiki_pages_api.show_front_page>`_

        :rtype: :class:`pycanvas.course.Course`
        """
        response = self._requester.request(
            'GET',
            'courses/%s/front_page' % (self.id)
        )
        page_json = response.json()
        page_json.update({'course_id': self.id})

        return Page(self._requester, page_json)

    def edit_front_page(self, **kwargs):
        """
        Update the title or contents of the front page.

        :calls: `PUT /api/v1/courses/:course_id/front_page \
        <https://canvas.instructure.com/doc/api/pages.html#method.wiki_pages_api.update_front_page>`_

        :rtype: :class:`pycanvas.course.Course`
        """
        response = self._requester.request(
            'PUT',
            'courses/%s/front_page' % (self.id),
            **combine_kwargs(**kwargs)
        )
        page_json = response.json()
        page_json.update({'course_id': self.id})

        return Page(self._requester, page_json)

    def get_pages(self, **kwargs):
        """
        List the wiki pages associated with a course.

        :calls: `GET /api/v1/courses/:course_id/pages \
        <https://canvas.instructure.com/doc/api/pages.html#method.wiki_pages_api.index>`_

        :rtype: :class:`pycanvas.course.Course`
        """
        return PaginatedList(
            Page,
            self._requester,
            'GET',
            'courses/%s/pages' % (self.id),
            {'course_id': self.id}
        )

    def create_page(self, wiki_page, **kwargs):
        """
        Create a new wiki page.

        :calls: `POST /api/v1/courses/:course_id/pages \
        <https://canvas.instructure.com/doc/api/pages.html#method.wiki_pages_api.create>`_

        :param title: The title for the page.
        :type title: dict
        :returns: The created page.
        :rtype: :class: `pycanvas.course.Course`
        """

        if isinstance(wiki_page, dict) and 'title' in wiki_page:
            kwargs['wiki_page'] = wiki_page
        else:
            raise RequiredFieldMissing("Dictionary with key 'title' is required.")

        response = self._requester.request(
            'POST',
            'courses/%s/pages' % (self.id),
            **combine_kwargs(**kwargs)
        )

        page_json = response.json()
        page_json.update({'course_id': self.id})

        return Page(self._requester, page_json)

    def get_page(self, url):
        """
        Retrieve the contents of a wiki page.

        :calls: `GET /api/v1/courses/:course_id/pages/:url \
        <https://canvas.instructure.com/doc/api/pages.html#method.wiki_pages_api.show>`_

        :param url: The url for the page.
        :type url: str
        :returns: The specified page.
        :rtype: :class: `pycanvas.course.Course`
        """

        response = self._requester.request(
            'GET',
            'courses/%s/pages/%s' % (self.id, url)
        )
        page_json = response.json()
        page_json.update({'course_id': self.id})

        return Page(self._requester, page_json)

    def list_sections(self, **kwargs):
        """
        Returns the list of sections for this course.

        :calls: `GET /api/v1/courses/:course_id/sections \
        <https://canvas.instructure.com/doc/api/sections.html#method.sections.index>`_

        :rtype: :class: `pycanvas.section.Section`
        """
        from pycanvas.section import Section
        return PaginatedList(
            Section,
            self._requester,
            'GET',
            'courses/%s/sections' % (self.id),
            **combine_kwargs(**kwargs)
        )

    def create_course_section(self, **kwargs):
        """
        Create a new section for this course.

        :calls: `POST /api/v1/courses/:course_id/sections \
        <https://canvas.instructure.com/doc/api/sections.html#method.sections.create>`_

        :rtype: :class:`pycanvas.course.Section`
        """

        from pycanvas.section import Section
        response = self._requester.request(
            'POST',
            'courses/%s/sections' % (self.id),
            **combine_kwargs(**kwargs)
        )

        return Section(self._requester, response.json())

    def list_groups(self, **kwargs):
        """
        Return list of active groups for the specified course.

        :calls:`GET /api/v1/courses/:course_id/groups \
        <https://canvas.instructure.com/doc/api/groups.html#method.groups.context_index>`_

        :rtype: :class:`pycanvas.paginated_list.PaginatedList` of :class:`pycanvas.course.Course`
        """
        from group import Group
        return PaginatedList(
            Group,
            self._requester,
            'GET',
            'courses/%s/groups' % (self.id),
            **combine_kwargs(**kwargs)
        )

    def create_group_category(self, name, **kwargs):
        """
        Create a group category.

        :calls: `POST /api/v1/courses/:course_id/group_categories \
        <https://canvas.instructure.com/doc/api/group_categories.html#method.group_categories.create>`_

        :param name: Name of the category.
        :type name: str
        :rtype: :class:`pycanvas.group.GroupCategory`
        """
        from pycanvas.group import GroupCategory

        response = self._requester.request(
            'POST',
            'courses/%s/group_categories' % (self.id),
            name=name,
            **combine_kwargs(**kwargs)
        )
        return GroupCategory(self._requester, response.json())

    def list_group_categories(self):
        """
        List group categories for a context.

        :calls: `GET /api/v1/courses/:course_id/group_categories \
        <https://canvas.instructure.com/doc/api/group_categories.html#method.group_categories.index>`_

        :rtype: :class:`pycanvas.paginated_list.PaginatedList` of
            :class:`pycanvas.group.GroupCategory`
        """
        from pycanvas.group import GroupCategory

        return PaginatedList(
            GroupCategory,
            self._requester,
            'GET',
            'courses/%s/group_categories' % (self.id)
        )

<<<<<<< HEAD
    def get_discussion_topic(self, topic_id):
        """
        Return data on an individual discussion topic.

        :calls: `GET /api/v1/courses/:course_id/discussion_topics/:topic_id \
        <https://canvas.instructure.com/doc/api/discussion_topics.html#method.discussion_topics_api.show>`_

        :param topic_id: The ID of the discussion topic.
        :type topic_id: int

        :rtype: :class:`pycanvas.discussion_topic.DiscussionTopic`
        """
        response = self._requester.request(
            'GET',
            'courses/%s/discussion_topics/%s' % (self.id, topic_id)
        )

        response_json = response.json()
        response_json.update({'course_id': self.id})

        return DiscussionTopic(self._requester, response_json)

    def get_full_discussion_topic(self, topic_id):
        """
        Return a cached structure of the discussion topic.

        :calls: `GET /api/v1/courses/:course_id/discussion_topics/:topic_id/view \
                <https://canvas.instructure.com/doc/api/discussion_topics.html#method.discussion_topics_api.view>`_

        :param topic_id: The ID of the discussion topic.
        :type topic_id: int

        :rtype: :class:`pycanvas.discussion_topic.DiscussionTopic`
        """
        response = self._requester.request(
            'GET',
            'courses/%s/discussion_topics/%s/view' % (self.id, topic_id),
        )

        response_json = response.json()
        response_json.update({'course_id': self.id})

        return DiscussionTopic(self._requester, response_json)

    def get_discussion_topics(self, **kwargs):
        """
        Returns the paginated list of discussion topics for this course or group.

        :calls: `GET /api/v1/courses/:course_id/discussion_topics \
        <https://canvas.instructure.com/doc/api/discussion_topics.html#method.discussion_topics.index>`_

        :rtype: :class:`pycanvas.discussion_topic.DiscussionTopic`
        """
        return PaginatedList(
            DiscussionTopic,
            self._requester,
            'GET',
            'courses/%s/discussion_topics' % (self.id),
=======
    def get_assignment_group(self, assignment_group_id, **kwargs):
        """
        Retrieve specified assignment group for the specified course.

        :calls: `GET /api/v1/courses/:course_id/assignment_groups/:assignment_group_id \
        <https://canvas.instructure.com/doc/api/assignment_groups.html#method.assignment_groups_api.show>`_

        :param assignment_group_id: ID of assignment group.
        :type assignment_group_id: int
        :rtype: :class:`pycanvas.assignment.AssignmentGroup`
        """
        from pycanvas.assignment import AssignmentGroup

        response = self._requester.request(
            'GET',
            'courses/%s/assignment_groups/%s' % (self.id, assignment_group_id),
            **combine_kwargs(**kwargs)
        )
        response_json = response.json()
        response_json.update({'course_id': self.id})

        return AssignmentGroup(self._requester, response_json)

    def list_assignment_groups(self, **kwargs):
        """
        List assignment groups for the specified course.

        :calls: `GET /api/v1/courses/:course_id/assignment_groups \
        <https://canvas.instructure.com/doc/api/assignment_groups.html#method.assignment_groups.index>`_

        :rtype: :class:`pycanvas.paginated_list.PaginatedList` of
            :class:`pycanvas.assignment.AssignmentGroup`
        """
        from pycanvas.assignment import AssignmentGroup

        return PaginatedList(
            AssignmentGroup,
            self._requester,
            'GET',
            'courses/%s/assignment_groups' % (self.id),
>>>>>>> bbcd2451
            {'course_id': self.id},
            **combine_kwargs(**kwargs)
        )

<<<<<<< HEAD
    def create_discussion_topic(self, **kwargs):
        """
        Creates a new discussion topic for the course or group.

        :calls: `POST /api/v1/courses/:course_id/discussion_topics \
        <https://canvas.instructure.com/doc/api/discussion_topics.html#method.discussion_topics.create>`_

        :rtype: :class:`pycanvas.discussion_topic.DiscussionTopic`
        """
        response = self._requester.request(
            'POST',
            'courses/%s/discussion_topics' % (self.id),
            **combine_kwargs(**kwargs)
        )

        response_json = response.json()
        response_json.update({'course_id': self.id})

        return DiscussionTopic(self._requester, response_json)

    def update_discussion_topic(self, topic_id, **kwargs):
        """
        Update an existing discussion topic for the course or group.

        :calls: `PUT /api/v1/courses/:course_id/discussion_topics/:topic_id \
                <https://canvas.instructure.com/doc/api/discussion_topics.html#method.discussion_topics.update>`_

        :param topic_id: The ID of the discussion topic.
        :type topic_id: int

        :rtype: :class:`pycanvas.discussion_topic.DiscussionTopic`
        """
        response = self._requester.request(
            'PUT',
            'courses/%s/discussion_topics/%s' % (self.id, topic_id)
        )

        response_json = response.json()
        response_json.update({'course_id': self.id})

        return DiscussionTopic(self._requester, response_json)

    def reorder_pinned_topics(self, order):
        """
        Puts the pinned discussion topics in the specified order. All pinned topics should be included.

        :calls: POST /api/v1/courses/:course_id/discussion_topics/reorder \
                <https://canvas.instructure.com/doc/api/discussion_topics.html#method.discussion_topics.reorder>`_

        :param order: The ids of the pinned discussion topics in the desired order.
            e.g. order=104,102,103

        :rtype: :class: `pycanvas.discussion_topic.DiscussionTopic`
        """
        return PaginatedList(
            DiscussionTopic,
            self._requester,
            'POST',
            'courses/%s/discussion_topics/reorder' % (self.id),
            {'course_id': self.id},
            order=order
        )
=======
    def create_assignment_group(self, **kwargs):
        """
        Create a new assignment group for this course.

        :calls: `POST /api/v1/courses/:course_id/assignment_groups \
        <https://canvas.instructure.com/doc/api/assignment_groups.html#method.assignment_groups_api.create>`_

        :rtype: :class:`pycanvas.assignment.AssignmentGroup`
        """
        from pycanvas.assignment import AssignmentGroup

        response = self._requester.request(
            'POST',
            'courses/%s/assignment_groups' % (self.id),
            **combine_kwargs(**kwargs)
        )

        return AssignmentGroup(self._requester, response.json())
>>>>>>> bbcd2451


class CourseNickname(CanvasObject):

    def __str__(self):
        return "{} ({})".format(self.nickname, self.course_id)

    def remove(self):
        """
        Remove the nickname for the given course. Subsequent course API
        calls will return the actual name for the course.

        :calls: `DELETE /api/v1/users/self/course_nicknames/:course_id \
        <https://canvas.instructure.com/doc/api/users.html#method.course_nicknames.delete>`_

        :rtype: :class:`pycanvas.course.CourseNickname`
        """
        response = self._requester.request(
            'DELETE',
            'users/self/course_nicknames/%s' % (self.course_id)
        )
        return CourseNickname(self._requester, response.json())<|MERGE_RESOLUTION|>--- conflicted
+++ resolved
@@ -733,7 +733,6 @@
             'courses/%s/group_categories' % (self.id)
         )
 
-<<<<<<< HEAD
     def get_discussion_topic(self, topic_id):
         """
         Return data on an individual discussion topic.
@@ -792,7 +791,10 @@
             self._requester,
             'GET',
             'courses/%s/discussion_topics' % (self.id),
-=======
+            {'course_id': self.id},
+            **combine_kwargs(**kwargs)
+        )
+
     def get_assignment_group(self, assignment_group_id, **kwargs):
         """
         Retrieve specified assignment group for the specified course.
@@ -833,12 +835,10 @@
             self._requester,
             'GET',
             'courses/%s/assignment_groups' % (self.id),
->>>>>>> bbcd2451
             {'course_id': self.id},
             **combine_kwargs(**kwargs)
         )
 
-<<<<<<< HEAD
     def create_discussion_topic(self, **kwargs):
         """
         Creates a new discussion topic for the course or group.
@@ -901,7 +901,7 @@
             {'course_id': self.id},
             order=order
         )
-=======
+
     def create_assignment_group(self, **kwargs):
         """
         Create a new assignment group for this course.
@@ -920,7 +920,6 @@
         )
 
         return AssignmentGroup(self._requester, response.json())
->>>>>>> bbcd2451
 
 
 class CourseNickname(CanvasObject):
