from canvas_object import CanvasObject
from exceptions import RequiredFieldMissing
from paginated_list import PaginatedList
from util import combine_kwargs, obj_or_id


class Account(CanvasObject):

    def __str__(self):
        return "id: %s, name: %s" % (
            self.id,
            self.name
        )

    def close_notification_for_user(self, user, notification):
        """
        If the user no long wants to see a notification, it can be
        excused with this call.

        :calls: `DELETE /api/v1/accounts/:account_id/users/:user_id/account_notifications/:id \
        <https://canvas.instructure.com/doc/api/account_notifications.html#method.account_notifications.user_close_notification>`_

        :param user: The user object or ID to close the notificaton for.
        :type user: :class:`pycanvas.user.User` or int
        :param notification: The notification object or ID to close.
        :type notification: :class:`pycanvas.account.AccountNotification` or int
        :rtype: :class:`pycanvas.account.AccountNotification`
        """
        from user import User

        user_id = obj_or_id(user, "user", (User,))
        notif_id = obj_or_id(notification, "notif", (AccountNotification,))

        response = self._requester.request(
            'DELETE',
            'accounts/%s/users/%s/account_notifications/%s' % (self.id, user_id, notif_id)
        )
        return AccountNotification(self._requester, response.json())

    def create_account(self, **kwargs):
        """
        Create a new root account.

        :calls: `POST /api/v1/accounts/:account_id/root_accounts \
        <https://canvas.instructure.com/doc/api/accounts.html#method.accounts.create>`_

        :rtype: :class:`pycanvas.account.Account`
        """
        response = self._requester.request(
            'POST',
            'accounts/%s/root_accounts' % (self.id),
            **combine_kwargs(**kwargs)
        )
        return Account(self._requester, response.json())

    def create_course(self, **kwargs):
        """
        Create a course.

        :calls: `POST /api/v1/accounts/:account_id/courses \
        <https://canvas.instructure.com/doc/api/courses.html#method.courses.create>`_

        :rtype: :class:`pycanvas.course.Course`
        """
        from course import Course
        response = self._requester.request(
            'POST',
            'accounts/%s/courses' % (self.id),
            account_id=self.id,
            **combine_kwargs(**kwargs)
        )
        return Course(self._requester, response.json())

    def create_subaccount(self, account, **kwargs):
        """
        Add a new sub-account to a given account.

        :calls: `POST /api/v1/accounts/:account_id/sub_accounts \
        <https://canvas.instructure.com/doc/api/accounts.html#method.accounts.create>`_

        :rtype: :class:`pycanvas.account.Account`
        """
        if isinstance(account, dict) and 'name' in account:
            kwargs['account'] = account
        else:
            raise RequiredFieldMissing("Dictionary with key 'name' is required.")

        response = self._requester.request(
            'POST',
            'accounts/%s/sub_accounts' % (self.id),
            **combine_kwargs(**kwargs)
        )
        return Account(self._requester, response.json())

    def create_user(self, pseudonym, **kwargs):
        """
        Create and return a new user and pseudonym for an account.

        :calls: `POST /api/v1/accounts/:account_id/users \
        <https://canvas.instructure.com/doc/api/users.html#method.users.create>`_

        :param pseudonym: The pseudonym of the account.
        :type pseudonym: dict
        :rtype: :class:`pycanvas.user.User`
        """
        from user import User

        if isinstance(pseudonym, dict) and 'unique_id' in pseudonym:
            kwargs['pseudonym'] = pseudonym
        else:
            raise RequiredFieldMissing("Dictionary with key 'unique_id' is required.")

        response = self._requester.request(
            'POST',
            'accounts/%s/users' % (self.id),
            **combine_kwargs(**kwargs)
        )
        return User(self._requester, response.json())

    def create_notification(self, account_notification, **kwargs):
        """
        Create and return a new global notification for an account.

        :calls: `POST /api/v1/accounts/:account_id/account_notifications \
        <https://canvas.instructure.com/doc/api/account_notifications.html#method.account_notifications.create>`_

        :param account_notification: The notification to create.
        :type account_notification: dict
        :rtype: :class:`pycanvas.account.AccountNotification`
        """
        required_key_list = ['subject', 'message', 'start_at', 'end_at']
        required_keys_present = all((x in account_notification for x in required_key_list))

        if isinstance(account_notification, dict) and required_keys_present:
            kwargs['account_notification'] = account_notification
        else:
            raise RequiredFieldMissing("account_notification must be a dictionary with keys 'subject', 'message', 'start_at', and 'end_at'.")

        response = self._requester.request(
            'POST',
            'accounts/%s/account_notifications' % (self.id),
            **combine_kwargs(**kwargs)
        )
        return AccountNotification(self._requester, response.json())

    def delete_user(self, user):
        """
        Delete a user record from a Canvas root account.

        If a user is associated with multiple root accounts (in a
        multi-tenant instance of Canvas), this action will NOT remove
        them from the other accounts.

        WARNING: This API will allow a user to remove themselves from
        the account. If they do this, they won't be able to make API
        calls or log into Canvas at that account.

        :calls: `DELETE /api/v1/accounts/:account_id/users/:user_id \
        <https://canvas.instructure.com/doc/api/accounts.html#method.accounts.remove_user>`_

        :param user: The user object or ID to delete.
        :type user: :class:`pycanvas.user.User` or int
        :rtype: :class:`pycanvas.user.User`
        """
        from user import User

        user_id = obj_or_id(user, "user", (User,))

        response = self._requester.request(
            'DELETE',
            'accounts/%s/users/%s' % (self.id, user_id)
        )
        return User(self._requester, response.json())

    def get_courses(self, **kwargs):
        """
        Retrieve the list of courses in this account.

        :calls: `GET /api/v1/accounts/:account_id/courses \
        <https://canvas.instructure.com/doc/api/accounts.html#method.accounts.courses_api>`_

        :rtype: :class:`pycanvas.paginated_list.PaginatedList` of :class:`pycanvas.course.Course`
        """
        from course import Course

        return PaginatedList(
            Course,
            self._requester,
            'GET',
            'accounts/%s/courses' % (self.id),
            **combine_kwargs(**kwargs)
        )

    def get_external_tool(self, tool_id):
        """
        :calls: `GET /api/v1/accounts/:account_id/external_tools/:external_tool_id \
        <https://canvas.instructure.com/doc/api/external_tools.html#method.external_tools.show>`_

        :rtype: :class:`pycanvas.external_tool.ExternalTool`
        """
        from external_tool import ExternalTool

        response = self._requester.request(
            'GET',
            'accounts/%s/external_tools/%s' % (self.id, tool_id),
        )
        tool_json = response.json()
        tool_json.update({'account_id': self.id})

        return ExternalTool(self._requester, tool_json)

    def get_external_tools(self, **kwargs):
        """
        :calls: `GET /api/v1/accounts/:account_id/external_tools \
        <https://canvas.instructure.com/doc/api/external_tools.html#method.external_tools.index>`_

        :rtype: :class:`pycanvas.paginated_list.PaginatedList` of :class:`pycanvas.external_tool.ExternalTool`
        """
        from external_tool import ExternalTool

        return PaginatedList(
            ExternalTool,
            self._requester,
            'GET',
            'accounts/%s/external_tools' % (self.id),
            {'account_id': self.id},
            **combine_kwargs(**kwargs)
        )

    def get_index_of_reports(self, report_type):
        """
        Retrieve all reports that have been run for the account of a specific type.
<<<<<<< HEAD

        :calls: `GET /api/v1/accounts/:account_id/reports/:report \
        <https://canvas.instructure.com/doc/api/account_reports.html#method.account_reports.index>`_

=======

        :calls: `GET /api/v1/accounts/:account_id/reports/:report \
        <https://canvas.instructure.com/doc/api/account_reports.html#method.account_reports.index>`_

>>>>>>> 34c15054
        :param report_type: The type of report.
        :type report_type: str
        :rtype: :class:`pycanvas.paginated_list.PaginatedList` of :class:`pycanvas.account.AccountReport`
        """
        return PaginatedList(
            AccountReport,
            self._requester,
            'GET',
            'accounts/%s/reports/%s' % (self.id, report_type)
        )

    def get_reports(self):
        """
        Return a list of reports for the current context.
<<<<<<< HEAD

        :calls: `GET /api/v1/accounts/:account_id/reports \
        <https://canvas.instructure.com/doc/api/account_reports.html#method.account_reports.available_reports>`_

=======

        :calls: `GET /api/v1/accounts/:account_id/reports \
        <https://canvas.instructure.com/doc/api/account_reports.html#method.account_reports.available_reports>`_

>>>>>>> 34c15054
        :rtype: :class:`pycanvas.paginated_list.PaginatedList` of :class:`pycanvas.account.AccountReport`
        """
        return PaginatedList(
            AccountReport,
            self._requester,
            'GET',
            'accounts/%s/reports' % (self.id)
        )

    def get_subaccounts(self, recursive=False):
        """
        List accounts that are sub-accounts of the given account.

        :calls: `GET /api/v1/accounts/:account_id/sub_accounts \
        <https://canvas.instructure.com/doc/api/accounts.html#method.accounts.sub_accounts>`_

        :param recursive: If true, the entire account tree underneath this account will \
        be returned. If false, only direct sub-accounts of this  account will be returned.
        :type recursive: bool
        :rtype: :class:`pycanvas.paginated_list.PaginatedList` of :class:`pycanvas.account.Account`
        """
        return PaginatedList(
            Account,
            self._requester,
            'GET',
            'accounts/%s/sub_accounts' % (self.id),
            recursive=recursive
        )

    def get_users(self, **kwargs):
        """
        Retrieve a list of users associated with this account.

        :calls: `GET /api/v1/accounts/:account_id/users \
        <https://canvas.instructure.com/doc/api/users.html#method.users.index>`_

        :rtype: :class:`pycanvas.paginated_list.PaginatedList` of :class:`pycanvas.user.User`
        """
        from user import User

        return PaginatedList(
            User,
            self._requester,
            'GET',
            'accounts/%s/users' % (self.id),
            **combine_kwargs(**kwargs)
        )

    def get_user_notifications(self, user):
        """
        Return a list of all global notifications in the account for
        this user. Any notifications that have been closed by the user
        will not be returned.

        :calls: `GET /api/v1/accounts/:account_id/users/:user_id/account_notifications \
        <https://canvas.instructure.com/doc/api/account_notifications.html#method.account_notifications.user_index>`_

        :param user: The user object or ID to retrieve notifications for.
        :type user: :class:`pycanvas.user.User` or int
        :rtype: :class:`pycanvas.paginated_list.PaginatedList` of :class:`pycanvas.account.AccountNotification`
        """
        from user import User

        user_id = obj_or_id(user, "user", (User,))

        return PaginatedList(
            AccountNotification,
            self._requester,
            'GET',
            'accounts/%s/users/%s/account_notifications' % (self.id, user_id)
        )

    def update(self, **kwargs):
        """
        Update an existing account.

        :calls: `PUT /api/v1/accounts/:id \
        <https://canvas.instructure.com/doc/api/accounts.html#method.accounts.update>`_

        :returns: True if the account was updated, False otherwise.
        :rtype: bool
        """
        response = self._requester.request(
            'PUT',
            'accounts/%s' % (self.id),
            **combine_kwargs(**kwargs)
        )

        if 'name' in response.json():
            super(Account, self).set_attributes(response.json())
            return True
        else:
            return False

    def get_roles(self, **kwargs):
        """
        List the roles available to an account.

        :calls: `GET /api/v1/accounts/:account_id/roles \
        <https://canvas.instructure.com/doc/api/roles.html#method.role_overrides.api_index>`_

        :rtype: :class:`pycanvas.paginated_list.PaginatedList` of :class:`pycanvas.role.Role`
        """
        from role import Role

        return PaginatedList(
            Role,
            self._requester,
            'GET',
            'accounts/%s/roles' % (self.id),
            **combine_kwargs(**kwargs)
        )

    def get_role(self, role_id):
        """
        Retrieve a role by ID.

        :calls: `GET /api/v1/accounts/:account_id/roles/:id \
        <https://canvas.instructure.com/doc/api/roles.html#method.role_overrides.show>`_

        :param role_id: The ID of the role.
        :type role_id: int
        :rtype: :class:`pycanvas.role.Role`
        """
        from role import Role

        response = self._requester.request(
            'GET',
            'accounts/%s/roles/%s' % (self.id, role_id)
        )
        return Role(self._requester, response.json())

    def create_role(self, label, **kwargs):
        """
        Create a new course-level or account-level role.

        :calls: `POST /api/v1/accounts/:account_id/roles \
        <https://canvas.instructure.com/doc/api/roles.html#method.role_overrides.add_role>`_

        :param label: The label for the role.
        :type label: str
        :rtype: :class:`pycanvas.role.Role`
        """
        from role import Role

        response = self._requester.request(
            'POST',
            'accounts/%s/roles' % (self.id),
            **combine_kwargs(**kwargs)
        )
        return Role(self._requester, response.json())

    def deactivate_role(self, role_id):
        """
        Deactivate a custom role.

        :calls: `DELETE /api/v1/accounts/:account_id/roles/:id \
        <https://canvas.instructure.com/doc/api/roles.html#method.role_overrides.remove_role>`_

        :param role_id: The ID of the role.
        :type role_id: int
        :rtype: :class:`pycanvas.role.Role`
        """
        from role import Role

        response = self._requester.request(
            'DELETE',
            'accounts/%s/roles/%s' % (self.id, role_id),
        )
        return Role(self._requester, response.json())

    def activate_role(self, role_id):
        """
        Reactivate an inactive role.

        :calls: `POST /api/v1/accounts/:account_id/roles/:id/activate \
        <https://canvas.instructure.com/doc/api/roles.html#method.role_overrides.activate_role>`_

        :param role_id: The ID of the role.
        :type role_id: int
        :rtype: :class:`pycanvas.role.Role`
        """
        from role import Role

        response = self._requester.request(
            'POST',
            'accounts/%s/roles/%s/activate' % (self.id, role_id)
        )
        return Role(self._requester, response.json())

    def update_role(self, role_id, **kwargs):
        """
        Update permissions for an existing role.

        :calls: `PUT /api/v1/accounts/:account_id/roles/:id \
        <https://canvas.instructure.com/doc/api/roles.html#method.role_overrides.update>`_

        :param role_id: The ID of the role.
        :type role_id: int
        :rtype: :class:`pycanvas.role.Role`
        """
        from role import Role

        response = self._requester.request(
            'PUT',
            'accounts/%s/roles/%s' % (self.id, role_id),
            **combine_kwargs(**kwargs)
        )
        return Role(self._requester, response.json())

    def enroll_by_id(self, enrollment_id, **kwargs):
        """
        Get an enrollment object by ID.

        :calls: `GET /api/v1/accounts/:account_id/enrollments/:id \
        <https://canvas.instructure.com/doc/api/enrollments.html#method.enrollments_api.show>`_

        :param enrollment_id: The ID of the enrollment to retrieve.
        :type enrollment_id: int
        :rtype: :class:`pycanvas.enrollment.Enrollment`
        """
        from enrollment import Enrollment

        response = self._requester.request(
            'GET',
            'accounts/%s/enrollments/%s' % (self.id, enrollment_id),
            **combine_kwargs(**kwargs)
        )
        return Enrollment(self._requester, response.json())


class AccountNotification(CanvasObject):
    def __str__(self):  # pragma: no cover
        return "subject: %s, message: %s" % (
            self.subject,
            self.message
        )


class AccountReport(CanvasObject):
    def __str__(self):  # pragma: no cover
        return "id: %s, report: %s" % (
            self.id,
            self.report
        )


class Role(CanvasObject):

    def __str__(self):
        return "id: %s" % (self.id)<|MERGE_RESOLUTION|>--- conflicted
+++ resolved
@@ -230,17 +230,10 @@
     def get_index_of_reports(self, report_type):
         """
         Retrieve all reports that have been run for the account of a specific type.
-<<<<<<< HEAD
 
         :calls: `GET /api/v1/accounts/:account_id/reports/:report \
         <https://canvas.instructure.com/doc/api/account_reports.html#method.account_reports.index>`_
 
-=======
-
-        :calls: `GET /api/v1/accounts/:account_id/reports/:report \
-        <https://canvas.instructure.com/doc/api/account_reports.html#method.account_reports.index>`_
-
->>>>>>> 34c15054
         :param report_type: The type of report.
         :type report_type: str
         :rtype: :class:`pycanvas.paginated_list.PaginatedList` of :class:`pycanvas.account.AccountReport`
@@ -255,17 +248,10 @@
     def get_reports(self):
         """
         Return a list of reports for the current context.
-<<<<<<< HEAD
 
         :calls: `GET /api/v1/accounts/:account_id/reports \
         <https://canvas.instructure.com/doc/api/account_reports.html#method.account_reports.available_reports>`_
 
-=======
-
-        :calls: `GET /api/v1/accounts/:account_id/reports \
-        <https://canvas.instructure.com/doc/api/account_reports.html#method.account_reports.available_reports>`_
-
->>>>>>> 34c15054
         :rtype: :class:`pycanvas.paginated_list.PaginatedList` of :class:`pycanvas.account.AccountReport`
         """
         return PaginatedList(
